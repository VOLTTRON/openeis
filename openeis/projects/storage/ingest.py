--- conflicted
+++ resolved
@@ -148,12 +148,6 @@
         self.formats = formats
         self.sep = sep
         self.tzinfo = tzinfo
-<<<<<<< HEAD
-
-    def _ensure_tz(self, dt):
-        if not dt.tzinfo and self.tzinfo:
-            dt =   self.tzinfo.localize(dt)
-=======
         self.time_offset = time_offset
 
     def _ensure_tz(self, dt):
@@ -161,7 +155,6 @@
             dt = self.tzinfo.localize(dt)
         if self.time_offset != 0:
             dt += timedelta(seconds=self.time_offset)
->>>>>>> 40f3e583
         return dt.astimezone(pytz.utc)
 
     def __call__(self, row):
