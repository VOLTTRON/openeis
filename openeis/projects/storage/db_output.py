'''
Created on Apr 28, 2014

- assumes that each algo run would create a new table with a unique id
'''

import logging

from .. import models
from . import sensorstore
from collections import defaultdict

BATCH_SIZE = 1000
LOG_TABLE_NAME = 'log'

class DatabaseOutput:

    def __init__(self, analysis, output_map):
        '''
        analysis - Analysis model instance to associate output to
        Expected output_map:
           {
               'OAT': {'Timestamp':OutputDescriptor('timestamp', 'foo/bar/timestamp'),'OAT':OutputDescriptor('OutdoorAirTemperature', 'foo/bar/oat')},
               'Sensor': {'SomeValue':OutputDescriptor('int', 'some_output/value'),
                          'SomeOtherValue':OutputDescriptor('boolean', 'some_output/value),
                          'SomeString':OutputDescriptor('string', 'some_output/string)}
           }
        '''

        self.table_map = {}

        self.batch_store = defaultdict(list)

        for table_name, table_description in output_map.items():
            fields = {col_name: descriptor.output_type
                      for col_name, descriptor
                      in table_description.items()}
            app_output = models.AppOutput.objects.create(analysis=analysis,
                                                         name=table_name,
                                                         fields=fields)
            model_klass = sensorstore.get_data_model(app_output,
                                                     analysis.dataset.map.project.id,
                                                     fields)

            self.table_map[table_name] = model_klass

        #create the logging table
        logging_fields = {'msg':'string', 'level':'integer', 'datetime':'datetime'}
        log_output = models.AppOutput.objects.create(analysis=analysis,
                                                     name=LOG_TABLE_NAME,
                                                     fields=logging_fields)
        log_klass = sensorstore.get_data_model(log_output,
                                               analysis.dataset.map.project.id,
                                               logging_fields)

        self.table_map[LOG_TABLE_NAME] = log_klass


    def insert_row(self,table_name,row_data):
        #Dictionary of name and values based on the outputschema of the application
        klass = self.table_map[table_name]
        instance = klass(**row_data)
        self.batch_store[table_name].append(instance)

        if len(self.batch_store[table_name]) >= BATCH_SIZE:
            klass.objects.bulk_create(self.batch_store[table_name])
            self.batch_store[table_name] = []

    def log(self, msg, level=logging.DEBUG, timestamp=None):
        logging_fields = {'msg':msg, 'level':level, 'datetime':timestamp}
        self.insert_row(LOG_TABLE_NAME, logging_fields)

    def close(self):
        for table_name, batch_list in self.batch_store.items():
            if batch_list:
                klass = batch_list[0].__class__
                klass.objects.bulk_create(batch_list)
                self.batch_store[table_name] = []

import csv
from datetime import datetime

class DatabaseOutputFile(DatabaseOutput):
<<<<<<< HEAD
    def __init__(self, algo_name, output_id, output_map):
=======
    def __init__(self, analysis, output_map):
>>>>>>> c3e1472a
        '''
        analysis - Analysis model instance to associate output to
        Expected output_map:
           {
               'OAT': {'Timestamp':OutputDescriptor('timestamp', 'foo/bar/timestamp'),'OAT':OutputDescriptor('OutdoorAirTemperature', 'foo/bar/oat')},
               'Sensor': {'SomeValue':OutputDescriptor('int', 'some_output/value'),
                          'SomeOtherValue':OutputDescriptor('boolean', 'some_output/value),
                          'SomeString':OutputDescriptor('string', 'some_output/string)}
           }
        '''
<<<<<<< HEAD
        super().__init__(output_id, output_map)
        
=======
        super().__init__(analysis, output_map)

>>>>>>> c3e1472a
        self.output_names = {}
        for table_name, table_description in output_map.items():
            self.output_names[table_name] = table_description.keys()

        file_prefix = analysis.application+'_'+datetime.now().strftime('%m-%d-%Y %H %M %S')

        log_file = file_prefix + '.log'
        self._logger = logging.getLogger()
        formatter = logging.Formatter('%(levelname)s:%(name)s %(message)s')
        self._logger.setLevel(logging.INFO)

        str_handler = logging.StreamHandler()
        str_handler.setLevel(logging.ERROR)
        str_handler.setFormatter(formatter)
        self._logger.addHandler(str_handler)

        file_handler = logging.FileHandler(log_file)
        file_handler.setFormatter(formatter)
        self._logger.addHandler(file_handler)

        self.csv_table_map = {}
        for table_name, topics in output_map.items():
            csv_file = file_prefix+'_'+table_name+'.csv'
            self.csv_table_map[table_name] = csv.DictWriter(open(csv_file,'w', newline=''), topics.keys())
            self.csv_table_map[table_name].writeheader()



#     def insert_row(self,table_name,row_data):
#         #Dictionary of name and values based on the outputschema of the application
#         self.table_map[table_name].writerow(row_data)


    def log(self, msg, level=logging.DEBUG, timestamp=None):
        super().log(msg, level=level, timestamp=timestamp)

        if timestamp is not None:
            self._logger.log(level, '{time} - {msg}'.format(time=timestamp.strftime('%m/%d/%Y %H:%M:%S'),msg=msg))
        else:
            self._logger.log(level, 'NO TIME GIVEN - {msg}'.format(msg=msg))

    def close(self):
        super().close()
        print('Writing CSV files.')
        for table_name, fields in self.output_names.items():
            klass = self.table_map[table_name]
            dict_writer =  self.csv_table_map[table_name]
            for k in klass.objects.all():
                row_data = dict((field, getattr(k, field)) for field in fields)
                dict_writer.writerow(row_data)


if __name__ == '__main__':

    from openeis.applications import OutputDescriptor

    topic_map = {'OAT': {'Timestamp':OutputDescriptor('timestamp', 'foo/bar/timestamp'),'OAT':OutputDescriptor('OutdoorAirTemperature', 'foo/bar/oat')}, }
    output  = DatabaseOutputFile('test_algo', topic_map)

    row_data = {'Timestamp': datetime(2000,1,1,8,0,0),
                'OAT': 52.3}
    output.insert_row('OAT', row_data)

    output.log('test message', logging.ERROR, datetime.now())
<|MERGE_RESOLUTION|>--- conflicted
+++ resolved
@@ -81,11 +81,7 @@
 from datetime import datetime
 
 class DatabaseOutputFile(DatabaseOutput):
-<<<<<<< HEAD
-    def __init__(self, algo_name, output_id, output_map):
-=======
     def __init__(self, analysis, output_map):
->>>>>>> c3e1472a
         '''
         analysis - Analysis model instance to associate output to
         Expected output_map:
@@ -96,13 +92,8 @@
                           'SomeString':OutputDescriptor('string', 'some_output/string)}
            }
         '''
-<<<<<<< HEAD
-        super().__init__(output_id, output_map)
+        super().__init__(analysis, output_map)
         
-=======
-        super().__init__(analysis, output_map)
-
->>>>>>> c3e1472a
         self.output_names = {}
         for table_name, table_description in output_map.items():
             self.output_names[table_name] = table_description.keys()
