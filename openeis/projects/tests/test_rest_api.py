'''Tests for RESTful API.
'''

import io
import json
import os
import tempfile
import time

from django.contrib.auth.models import User
from django.test.utils import override_settings
from rest_framework import status
from rest_framework.test import APIClient

from .openeistest import OpenEISTestBase


class TestRestApi(OpenEISTestBase):
    fixtures = ['db_dump_test_userPWtest_project.json']

    def test_eis157_timestamp_parsing_endpoint(self):
        '''
        This function tests the timestamp parsing endpoint for correctness.  The test uses
        the temp upload file loaded from the base class.  The only timestamp column is
<<<<<<< HEAD
        in the 0th column of the data.

        The test will test the parsing ability of the -1 column, the 0th column, 1st column and the 30th column.
        Of these we expect that the -1, 1 and 30th column will return a 400 bad request as they are out of bounds
        or non-timestep columns.
=======
        in the 0th column of the data.  
        
        The test will test the parsing ability of the -1 column, the 0th column and the 30th column.
        Of these we expect that the -1 and 30th column will return a 400 bad request as they are out of bounds
        or non-timestep columns In addition we test the default behaviour which is to assume the first column
        is a timestamp.
>>>>>>> b6bfbb82
        '''
        expected = ['9/29/2009 15:00', '2009-09-29T15:00:00+00:00']

        # Upload a file
        response = self.upload_temp_file_data(1)
        file_id = response.data['id']
        self.assertEqual(status.HTTP_201_CREATED, response.status_code)
        client = self.get_authenticated_client()

        # Tests known valid
        response = client.get('/api/files/{}/timestamps'.format(file_id), {'columns': 0})
        self.assertEqual(status.HTTP_200_OK, response.status_code)
        self.assertEqual(expected, response.data[0], 'Invalid data returned')

        # Test no column specified
        response = client.get('/api/files/{}/timestamps'.format(file_id))
        self.assertEqual(status.HTTP_200_OK, response.status_code)
        # Should default to the first column of data.
        self.assertEqual(expected, response.data[0], 'Invalid data returned')

        # Test negative column
        response = client.get('/api/files/{}/timestamps'.format(file_id), {'columns': -1})
        self.assertEqual(status.HTTP_400_BAD_REQUEST, response.status_code)

        # Test out of bounds
        response = client.get('/api/files/{}/timestamps'.format(file_id), {'columns': 30})
        self.assertEqual(status.HTTP_400_BAD_REQUEST, response.status_code)

    def test_eis157_timestamp_parsing_endpoint_multi_column_timestamp(self):
        '''
        Tests the timestamp parsing endpoint with multiple column timestamp data.
        '''
        raw_data = '''Date,Time,Hillside OAT [F],Main Meter [kW],Boiler Gas [kBtu/hr]
9/29/2009,15:00,74.72,280.08,186.52
9/29/2009,16:00,75.52,259.67,169.82
9/29/2009,17:00,75.78,221.92,113.88
9/29/2009,18:00,76.19,145.24,54.74
9/29/2009,19:00,76.72,121.85,11.58
9/29/2009,20:00,76.3,113.72,11.17
9/29/2009,21:00,76.88,111.22,21.41'''
        response = self.upload_temp_file_data(1, raw_data)
        self.assertEqual(status.HTTP_201_CREATED, response.status_code)
        file_id = response.data['id']
        client = self.get_authenticated_client()

        # Tests known valid
        response = client.get('/api/files/{}/timestamps'.format(file_id), {'columns': '0,1'})
        self.assertEqual(status.HTTP_200_OK, response.status_code)
        self.assertEqual('9/29/2009 15:00', response.data[0][0], 'Invalid data returned')

    def test_can_get_default_project(self):
        client = self.get_authenticated_client()
        response = client.get("/api/projects")
        self.assertIsNotNone(response)
        self.assertEqual(response.data[0]['id'], 1)

    @override_settings(DEBUG=True)
    def test_can_add_project(self):
        client = self.get_authenticated_client()
        response = client.get("/api/projects")
        projects_before = len(response.data)
        data = {"name": "New Project"}
        response = client.post("/api/projects", data)
        self.assertEqual(response.status_code, status.HTTP_201_CREATED)
        self.assertEqual(data['name'], response.data['name'])
        response = client.get("/api/projects")
        self.assertEqual(projects_before+1, len(response.data))

#     def test_can_retrieve_status_change_with_large_ingest(self):
#         client = self.get_authenticated_client()
#         # Upload the file
#         expected_id = 1
#         with open(os.path.join(os.path.dirname(__file__), '../fixtures/test_4year.csv'), 'r+b') as upload_file:
#             response = client.post('/api/projects/1/add_file', {'file':upload_file})
#             self.assertEqual(expected_id, response.data['id'])

    @override_settings(DEBUG=True)
    def test_bad_delim_response(self):
        bad_delim = '''Date,Hillside OAT [F],Main Meter [kW],Boiler Gas [kBtu/hr]
9/29/2009 15:00,74.72,280.08,186.52
9/29/2009 16:00
9/29/2009 17:00,75.78,221.92,113.88'''
        expected_response = {'file': ['Could not determine delimiter']}
        client = self.get_authenticated_client()

        # Create a temp file for uploading to the server.
        tf = tempfile.NamedTemporaryFile(suffix='.cxv')
        tf.write(bytes(bad_delim, 'utf-8'))
        tf.flush()
        tf.seek(0)
        response = client.post('/api/projects/1/add_file', {'file':tf})
        self.assertEqual(expected_response, response.data)

    @override_settings(DEBUG=True)
    def test_can_add_files(self):
        client = self.get_authenticated_client()
        response = client.get('/api/files', {'project': 1})
        original_num_files = len(response.data)

        response= self.upload_temp_file_data(1)

        self.assertEqual(status.HTTP_201_CREATED, response.status_code)
        self.assertEqual(1, response.data['id'])
        self.assertEqual(1, response.data['project'])
        self.assertEqual(original_num_files+1, response.data['id'])

    def test_can_add_sensormap_with_OAT_site_sensors(self):
        site_sensor = '''{
  "version": 1,
  "files": {
    "File 1": {
      "extra": {},
      "signature": {
        "headers": ["Date", "Hillside OAT [F]"]
      },
      "timestamp": {"columns": ["Date"], "format": "%m/%d/%Y %H:%M"}
    }
  },
  "sensors": {
    "Site 1/Sensor 1": {
      "type": "OutdoorAirTemperature",
      "unit": "fahrenheit",
      "file": "File 1",
      "column": "Hillside OAT [F]"
    }
}'''
        client = self.get_authenticated_client()
        client.post('/api/')

    def test_can_authenticate(self):
        """
        Testing of /api/auth
        """
        client = APIClient()
        self.assertTrue(client.login(username='test_user', password='test'))<|MERGE_RESOLUTION|>--- conflicted
+++ resolved
@@ -22,20 +22,12 @@
         '''
         This function tests the timestamp parsing endpoint for correctness.  The test uses
         the temp upload file loaded from the base class.  The only timestamp column is
-<<<<<<< HEAD
-        in the 0th column of the data.
-
-        The test will test the parsing ability of the -1 column, the 0th column, 1st column and the 30th column.
-        Of these we expect that the -1, 1 and 30th column will return a 400 bad request as they are out of bounds
-        or non-timestep columns.
-=======
         in the 0th column of the data.  
         
         The test will test the parsing ability of the -1 column, the 0th column and the 30th column.
         Of these we expect that the -1 and 30th column will return a 400 bad request as they are out of bounds
         or non-timestep columns In addition we test the default behaviour which is to assume the first column
         is a timestamp.
->>>>>>> b6bfbb82
         '''
         expected = ['9/29/2009 15:00', '2009-09-29T15:00:00+00:00']
 
