import json
import posixpath
import random
import string

from django.contrib.auth.models import User
from django.db import models
from django.core.exceptions import ValidationError
from django.contrib.contenttypes.models import ContentType
from django.contrib.contenttypes import generic

from .protectedmedia import ProtectedFileSystemStorage
from .validation import is_valid_name


class Organization(models.Model):
    '''Group and manage users by organization.'''

    name = models.CharField(max_length=100)
    members = models.ManyToManyField(
            User, through='Membership', related_name='organizations')

    def __str__(self):
        return self.name


class Membership(models.Model):
    '''Intermediate table for Organization/User relationship.'''

    organization = models.ForeignKey(Organization)
    user = models.ForeignKey(User)
    is_admin = models.BooleanField(verbose_name='Administrator status',
            help_text='Designates whether the user can manage organization '
                      'membership.')

    class Meta:
        verbose_name_plural = 'Membership'

    def __str__(self):
        return '{} {} of {}'.format(
                self.user.get_full_name() or '@' + self.user.username,
                'administrator' if self.is_admin else 'member',
                self.organization)


class Project(models.Model):
    '''Organizes and groups a users files, mappings, and results.'''

    name = models.CharField(max_length=100)
    owner = models.ForeignKey(User, related_name='projects')

    def __str__(self):
        return self.name


def _data_file_path(instance, filename):
    return posixpath.join('projects', str(instance.project.pk), filename)


class DataFile(models.Model):
    '''Represents an uploaded data file to feed applications.'''

    project = models.ForeignKey(Project, related_name='files')
    file = models.FileField(
            upload_to=_data_file_path, storage=ProtectedFileSystemStorage())
    uploaded = models.DateTimeField(
            auto_now_add=True, help_text='Date and time file was uploaded')
    comments = models.CharField(max_length=200, blank=True)

    def __str__(self):
        return self.file.name


class JSONString(str):
    pass


class JSONField(models.TextField, metaclass=models.SubfieldBase):

    description = 'JSON encoded object'

    def to_python(self, value):
        if not value:
            return None
        if not isinstance(value, str) or isinstance(value, JSONString):
            return value
        try:
            result = json.loads(value)
        except ValueError:
            raise models.ValidationError('Invalid JSON data')
        if isinstance(result, str):
            return JSONString(result)
        return result

    def get_prep_value(self, value):
        try:
            return json.dumps(value, separators=(',', ':'))
        except TypeError:
            raise models.ValidationError('Cannot serialize object to JSON')


_CODE_CHOICES = string.ascii_letters + string.digits

def _verification_code():
    return ''.join(random.choice(_CODE_CHOICES) for i in range(50))


class AccountVerification(models.Model):
    account = models.ForeignKey(User)
    initiated = models.DateTimeField(auto_now_add=True)
    code = models.CharField(max_length=50, unique=True,
                            default=_verification_code)
    what = models.CharField(max_length=20)
    data = JSONField(blank=True)


class Address(models.Model):
    "An address that will "
    street_address = models.CharField(max_length=50)
    city = models.CharField(max_length=50)
    state = models.CharField(max_length=50)
    zip_code = models.CharField(max_length=10)    


class UnitType(models.Model):
    grouping = models.CharField(max_length=50)
    key = models.CharField(max_length=50)
    value = models.CharField(max_length=50)
    other = models.CharField(max_length=50)
    
        
class Site(models.Model):
    '''Site specific data.'''
    site_name = models.CharField(max_length=50)
    site_address = models.ForeignKey(Address)
    
    def validate(self):
        """
        The site must have a valid name.
        
        returns a list of validation errors or None
        """
        errors = []
        
        if is_valid_name(self.site_name):
            errors.append("Invalid site name specified!")
                    
        return errors


class Building(models.Model):
    building_name = models.CharField(max_length=50)
<<<<<<< HEAD
    site = models.ForeignKey(Site, related_name='sites')   
    
    def validate(self):
        """
        The building must have a building name and a site associated with it.
        
        returns a list of validation errors or None
        """
        errors = []
        
        if is_valid_name(self.building_name):
            errors.append("Invalid building name specified!")
            
        if not isinstance(self.site, Site):
            errors.append("Site object must be specified!")
            
        return errors
        
        
             
=======
    site = models.ForeignKey(Site, related_name='sites')    

>>>>>>> 09fbba7e
    
class SystemType(models.Model):
    "Specifies the classification of a specific system i.e. RTU"
    system_name = models.CharField(max_length=50)
    system_type = models.CharField(max_length=50)


class System(models.Model):
    system_name = models.CharField(max_length=50)
    system_type = models.ForeignKey(SystemType)


# class SubSystem(models.Model):
#     parent = models.ForeignKey(System)
    

class SensorType(models.Model):
    sensor_type_name = models.CharField(max_length=50)
    unit_type = models.ForeignKey(UnitType)
        
    
class Sensor(models.Model):
    
    # See for details about Generic Relations that we are dealing with here
    # for the first time.
    #
    # The following three fields allow the parent to be one of Site,
    # Buildng, or System.
    content_type = models.ForeignKey(ContentType, null=True)
    object_id = models.PositiveIntegerField()
    parent_object = generic.GenericForeignKey('content_type', 'object_id')
    
    sensor_type = models.ForeignKey(SensorType)
    
    # https://docs.djangoproject.com/en/dev/topics/db/models/#abstract-base-classes
    # Abstract becaus we have common information but the value is going to be of a different
    # type between the classes.
    class Meta:
        abstract=True

    
class BoolSensor(Sensor):
    value = models.BooleanField(default=False)


class FloatSensor(Sensor):
    value = models.FloatField()<|MERGE_RESOLUTION|>--- conflicted
+++ resolved
@@ -150,7 +150,6 @@
 
 class Building(models.Model):
     building_name = models.CharField(max_length=50)
-<<<<<<< HEAD
     site = models.ForeignKey(Site, related_name='sites')   
     
     def validate(self):
@@ -171,10 +170,7 @@
         
         
              
-=======
-    site = models.ForeignKey(Site, related_name='sites')    
-
->>>>>>> 09fbba7e
+
     
 class SystemType(models.Model):
     "Specifies the classification of a specific system i.e. RTU"
