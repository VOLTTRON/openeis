--- conflicted
+++ resolved
@@ -445,17 +445,13 @@
             db_sensor_list = []
 
             if was_sensor_list_0:
-<<<<<<< HEAD
-=======
-
->>>>>>> 7b5db942
                 for sensor_indx in range(len(file.sensors)):
                     sensor_name = file.sensors[sensor_indx]
                     data_type = file.types[sensor_indx]
                     # No datetime fields in this list
                     if sensor_name == None:
                         continue
-
+                    
                     # Add senor_list to the database
                     sensor = models.Sensor()
                     sensor.name =sensor_name
@@ -469,11 +465,8 @@
                     if sensor_name == None:
                         continue
                     db_sensor_list.append(models.Sensor.objects.filter(map__id=ingest.map.id, name=sensor_name)[0])
-
-<<<<<<< HEAD
-=======
-
->>>>>>> 7b5db942
+            
+                                
             for row in file.rows:
                 time = None
                 col_indx = 0
@@ -491,59 +484,49 @@
                             time = column
                             continue
                         elif isinstance(column, bool):
-                            dbcolumn = models.BooleanSensorData()
-                        elif isinstance(column, int):
+                            dbcolumn = models.BooleanSensorData()                        
+                        elif isinstance(column, int):                        
                             dbcolumn = models.IntegerSensorData()
-                        elif isinstance(column, float):
+                        elif isinstance(column, float):                        
                             dbcolumn = models.FloatSensorData()
-                        elif isinstance(column, str):
+                        elif isinstance(column, str):                        
                             dbcolumn = models.StringSensorData()
                         dbcolumn.value = column
                         dbcolumn.time = time
                         dbcolumn.sensor = db_sensor_list[col_indx]
                         dbcolumn.ingest = ingest
                         dbcolumn.save()
-
+                    
                     col_indx += 1
-
-<<<<<<< HEAD
-=======
-
-
->>>>>>> 7b5db942
+                    
+                     
+                        
                 processes[ingest_id]['current_file_percent'] = row.position * 100 // file.size
-
+                
                 processed_bytes += row.position - previous_bytes
                 processes[ingest_id]['percent'] = processed_bytes * 100  // total_bytes ## * 100
                 previous_bytes = row.position
-
-            file_indx += 1
+            
+            file_indx += 1 
         ingest.end = datetime.datetime.utcnow().replace(tzinfo=utc) #get_current_timezone datetime.datetime.now()
         ingest.save()
         del(processes[ingest_id])
-
-<<<<<<< HEAD
-
-=======
->>>>>>> 7b5db942
+            
 class SensorIngestViewSet(viewsets.ModelViewSet):
     model = models.SensorIngest
     serializer_class = serializers.SensorIngestSerializer
     permission_classes = (permissions.IsAuthenticated,)
 
-<<<<<<< HEAD
-=======
-
->>>>>>> 7b5db942
+ 
     @link()
     def status(self, request, *args, **kwargs):
         ingest = self.get_object()
-
+        
         if ingest.id in processes:
             return Response(json.dumps(processes[id], status.HTTP_200_OK))
         else:
             return Response("Complete")
-
+        
     @link()
     def errors(self, request, *args, **kwargs):
         '''
@@ -551,19 +534,16 @@
         '''
         ingest = self.get_object()
         logs = []
-
+        
         for file in ingest.files.all():
             for l in file.logs.all():
                 logs.append(l)
-
+                
         serializer = serializers.SensorIngestLogSerializer(logs, many=True)
         return Response(serializer.data)
-
-<<<<<<< HEAD
-=======
-
-
->>>>>>> 7b5db942
+             
+    
+        
     def post_save(self, obj, created):
         '''
         After the SensorIngest object has been saved start a threaded
@@ -572,11 +552,8 @@
         if created:
             process = Process(target=perform_ingestion, args=(obj.map.map, obj.id)) #jsonmap, files))
             process.start()
-
-<<<<<<< HEAD
-=======
-
-
->>>>>>> 7b5db942
+        
+        
+            
     def get_queryset(self):
-        return models.SensorIngest.objects.all() # (Response({'abc': 2, "def":4}))+        return models.SensorIngest.objects.all() # (Response({'abc': 2, "def":4}))        