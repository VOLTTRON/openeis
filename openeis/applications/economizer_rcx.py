'''
Copyright (c) 2014, Battelle Memorial Institute
All rights reserved.

Redistribution and use in source and binary forms, with or without
modification, are permitted provided that the following conditions are met:

1. Redistributions of source code must retain the above copyright notice, this
   list of conditions and the following disclaimer.
2. Redistributions in binary form must reproduce the above copyright notice,
   this list of conditions and the following disclaimer in the documentation
   and/or other materials provided with the distribution.

THIS SOFTWARE IS PROVIDED BY THE COPYRIGHT HOLDERS AND CONTRIBUTORS "AS IS" AND
ANY EXPRESS OR IMPLIED WARRANTIES, INCLUDING, BUT NOT LIMITED TO, THE IMPLIED
WARRANTIES OF MERCHANTABILITY AND FITNESS FOR A PARTICULAR PURPOSE ARE
DISCLAIMED. IN NO EVENT SHALL THE COPYRIGHT OWNER OR CONTRIBUTORS BE LIABLE FOR
ANY DIRECT, INDIRECT, INCIDENTAL, SPECIAL, EXEMPLARY, OR CONSEQUENTIAL DAMAGES
(INCLUDING, BUT NOT LIMITED TO, PROCUREMENT OF SUBSTITUTE GOODS OR SERVICES;
LOSS OF USE, DATA, OR PROFITS; OR BUSINESS INTERRUPTION) HOWEVER CAUSED AND
ON ANY THEORY OF LIABILITY, WHETHER IN CONTRACT, STRICT LIABILITY, OR TORT
(INCLUDING NEGLIGENCE OR OTHERWISE) ARISING IN ANY WAY OUT OF THE USE OF THIS
SOFTWARE, EVEN IF ADVISED OF THE POSSIBILITY OF SUCH DAMAGE.

The views and conclusions contained in the software and documentation are those
of the authors and should not be interpreted as representing official policies,
either expressed or implied, of the FreeBSD Project.

This material was prepared as an account of work sponsored by an
agency of the United States Government.  Neither the United States
Government nor the United States Department of Energy, nor Battelle,
nor any of their employees, nor any jurisdiction or organization
that has cooperated in the development of these materials, makes
any warranty, express or implied, or assumes any legal liability
or responsibility for the accuracy, completeness, or usefulness or
any information, apparatus, product, software, or process disclosed,
or represents that its use would not infringe privately owned rights.

Reference herein to any specific commercial product, process, or
service by trade name, trademark, manufacturer, or otherwise does
not necessarily constitute or imply its endorsement, recommendation,
r favoring by the United States Government or any agency thereof,
or Battelle Memorial Institute. The views and opinions of authors
expressed herein do not necessarily state or reflect those of the
United States Government or any agency thereof.

PACIFIC NORTHWEST NATIONAL LABORATORY
operated by BATTELLE for the UNITED STATES DEPARTMENT OF ENERGY
under Contract DE-AC05-76RL01830
'''
import datetime
import logging
import dateutil.tz
from openeis.applications.utils import conversion_utils as cu
from openeis.applications import (DrivenApplicationBaseClass,
                                  OutputDescriptor,
                                  ConfigDescriptor,
                                  InputDescriptor,
                                  Results,
                                  Descriptor,
                                  reports)

ECON1 = 'Temperature Sensor Dx'
ECON2 = 'Economizing When Unit Should Dx'
ECON3 = 'Economizing When Unit Should Not Dx'
ECON4 = 'Excess Outdoor-air Intake Dx'
ECON5 = 'Insufficient Outdoor-air Intake Dx'
available_tz = {1: 'US/Pacific', 2: 'US/Mountain', 3: 'US/Central', 4: 'US/Eastern'}

class Application(DrivenApplicationBaseClass):
    '''Application to detect and correct operational problems for AHUs/RTUs.

    This application uses metered data from zones server by an AHU/RTU
    to detect operational problems and where applicable correct these problems
    by modifying set points.  When auto-correction cannot be applied then
    a message detailing the diagnostic results will be made available to
    the building operator.
    '''
    # Diagnostic Point Names (Must match OpenEIS data-type names)
    fan_status_name = 'fan_status'
    oa_temp_name = 'oa_temp'
    ma_temp_name = 'ma_temp'
    ra_temp_name = 'ra_temp'
    damper_signal_name = 'damper_signal'
    cool_call_name = 'cool_call'
    fan_speedcmd_name = 'fan_speedcmd'
    timestamp = 'date'
    oaf_name = 'oa_fraction'
    cc_valve_name = 'cc_valve_pos'
    da_temp_name = 'da_temp'
    da_temp_setpoint_name = 'da_temp_setpoint'
    #TODO: temp set data_window=1 to test
<<<<<<< HEAD
    def __init__(self, *args,
                 building_name=None, open_damper_time=5, low_supply_fan_threshold=15.0,
                 temp_damper_threshold=90.0,

                 a0_sensitivity=1, a1_local_tz=1,
                 a2_data_window=1, a3_no_required_data=20, a4_device_type='AHU',
                 a5_economizer_type='DDB', a6_econ_hl_temp=65.0, a7_temp_deadband=1.0, a8_eer=10.0, a9_rated_cfm=1000.0,
                 aa_oaf_temperature_threshold=5.0, ab_cooling_enabled_threshold=5.0,

                 b0_temp_difference_threshold=4.0, b1_mat_low_threshold=50.0,
                 b2_mat_high_threshold=90.0, b3_rat_low_threshold=50.0,
                 b4_rat_high_threshold=90.0, b5_oat_low_threshold=30.0,
                 b6_oat_high_threshold=100.0, b7_oat_mat_check=6.0,

                 c0_open_damper_threshold=90.0, c1_oaf_economizing_threshold=25.0,
                 c2_minimum_damper_setpoint=15.0, c3_excess_damper_threshold=20.0,
                 c4_desired_oaf=10.0, c5_excess_oaf_threshold=20.0,

                 d0_insufficient_damper_threshold=15.0, d1_ventilation_oaf_threshold=5.0,
=======
    def __init__(self, *args, building_name=None,
                 economizer_type='DDB', econ_hl_temp=65.0,
                 device_type='AHU', temp_deadband=1.0,
                 data_window=1, no_required_data=20,
                 open_damper_time=5, local_tz=1,
                 low_supply_fan_threshold=20.0,
                 mat_low_threshold=50.0, mat_high_threshold=90.0,
                 oat_low_threshold=30.0, oat_high_threshold=100.0,
                 rat_low_threshold=50.0, rat_high_threshold=90.0,
                 temp_difference_threshold=4.0, oat_mat_check=5.0,
                 open_damper_threshold=90.0, oaf_economizing_threshold=25.0,
                 oaf_temperature_threshold=4.0,
                 cooling_enabled_threshold=5.0,
                 minimum_damper_setpoint=15.0, excess_damper_threshold=20.0,
                 excess_oaf_threshold=20.0, desired_oaf=10.0,
                 ventilation_oaf_threshold=5.0,
                 insufficient_damper_threshold=15.0,
                 temp_damper_threshold=90.0, rated_cfm=1000.0, eer=10.0,
                 asensitivity=1,
>>>>>>> 438ec683
                 **kwargs):
        # initialize user configurable parameters.
        super().__init__(*args, **kwargs)
        self.default_building_name_used = False
        try:
            self.cur_tz = available_tz[a1_local_tz]
        except:
            self.cur_tz = 'UTC'

        if building_name is None:
            building_name = "None supplied"
            self.default_building_name_used = True

        self.building_name = building_name

        self.device_type = a4_device_type.lower()
        self.economizer_type = a5_economizer_type.lower()
        if self.economizer_type == 'hl':
            self.econ_hl_temp = float(a6_econ_hl_temp)
        Application.pre_requiste_messages = []
        Application.pre_msg_time = []
        self.data_window = float(a2_data_window)
        no_required_data = int(a3_no_required_data)
        self.temp_deadband = float(a7_temp_deadband)
        cfm = float(a9_rated_cfm)
        eer = float(a8_eer)
        self.oaf_temperature_threshold = float(aa_oaf_temperature_threshold)
        self.cooling_enabled_threshold = float(ab_cooling_enabled_threshold)

        # Application thresholds (Configurable)
        self.mat_low_threshold = float(b1_mat_low_threshold)
        self.mat_high_threshold = float(b2_mat_high_threshold)
        self.rat_low_threshold = float(b3_rat_low_threshold)
        self.rat_high_threshold = float(b4_rat_high_threshold)
        self.oat_low_threshold = float(b5_oat_low_threshold)
        self.oat_high_threshold = float(b6_oat_high_threshold)

        self.low_supply_fan_threshold = float(low_supply_fan_threshold)

<<<<<<< HEAD
        if a0_sensitivity == 0:
            # low sensitivity
            b0_temp_difference_threshold = 6
            oat_mat_check = float(b7_oat_mat_check) * 1.5
            c0_open_damper_threshold = 60
            c1_oaf_economizing_threshold = 30
            c3_excess_damper_threshold = 40
            c5_excess_oaf_threshold = 50
            d0_insufficient_damper_threshold = 20
            d1_ventilation_oaf_threshold = 30
        elif a0_sensitivity == 1:
            # Normal sensitivity
            b0_temp_difference_threshold = 4
            oat_mat_check = float(b7_oat_mat_check)
            c0_open_damper_threshold = 40
            c1_oaf_economizing_threshold = 50
            c3_excess_damper_threshold = 20
            c5_excess_oaf_threshold = 30
            d0_insufficient_damper_threshold = 10
            d1_ventilation_oaf_threshold = 20
        elif a0_sensitivity == 2:
            # high sensitivity
            b0_temp_difference_threshold = 2
            oat_mat_check = float(b7_oat_mat_check) * 0.5
            c0_open_damper_threshold = 20
            c1_oaf_economizing_threshold = 70
            c3_excess_damper_threshold = 10
            c5_excess_oaf_threshold = 20
            d0_insufficient_damper_threshold = 0
            d1_ventilation_oaf_threshold = 10
=======
        if asensitivity == 0:
            # low sensitivity
            temp_difference_threshold = 6
            open_damper_threshold = 60
            oaf_economizing_threshold = 30
            excess_damper_threshold = 40
            excess_oaf_threshold = 50
            insufficient_damper_threshold = 20
            ventilation_oaf_threshold = 30
            oat_mat_check = float(oat_mat_check) * 1.5
        elif asensitivity == 1:
            # Normal sensitivity
            temp_difference_threshold = 4
            open_damper_threshold = 40
            oaf_economizing_threshold = 50
            excess_damper_threshold = 20
            excess_oaf_threshold = 30
            insufficient_damper_threshold = 10
            ventilation_oaf_threshold = 20
            oat_mat_check = float(oat_mat_check)
        elif asensitivity == 2:
            # high sensitivity
            temp_difference_threshold = 2
            open_damper_threshold = 20
            oaf_economizing_threshold = 70
            excess_damper_threshold = 10
            excess_oaf_threshold = 20
            insufficient_damper_threshold = 0
            ventilation_oaf_threshold = 10
            oat_mat_check = float(oat_mat_check) * 0.5
>>>>>>> 438ec683

        # Pre-requisite messages
        self.pre_msg1 = ('Supply fan is off, current data will '
                         'not be used for diagnostics.')
        self.pre_msg2 = ('Supply fan status data is missing '
                         'from input(device or csv), could '
                         'not verify system was ON.')
        self.pre_msg3 = ('Missing required data for diagnostic: '
                         'Check BACnet configuration or CSV file '
                         'input for outside-air temperature.')
        self.pre_msg4 = ('Missing required data for diagnostic: '
                         'Check BACnet configuration or CSV file '
                         'input for return-air temperature.')
        self.pre_msg5 = ('Missing required data for diagnostic: '
                         'Check BACnet configuration or CSV '
                         'file input for mixed-air temperature.')
        self.pre_msg6 = ('Missing required data for diagnostic: '
                         'Check BACnet configuration or CSV '
                         'file input for damper signal.')
        self.pre_msg7 = ''.join(['Missing required data for diagnostic: ',
                                 'Check BACnet configuration or CSV file '
                                 'input for cooling call (AHU cooling coil,'
                                 'RTU cooling call or compressor command).'])
        self.pre_msg8 = ('Outside-air temperature is outside high/low '
                         'operating limits, check the functionality of '
                         'the temperature sensor.')
        self.pre_msg9 = ('Return-air temperature is outside high/low '
                         'operating limits, check the functionality of '
                         'the temperature sensor.')
        self.pre_msg10 = ('Mixed-air temperature is outside high/low '
                          'operating limits, check the functionality '
                          'of the temperature sensor.')
        self.econ1 = temperature_sensor_dx(a2_data_window, no_required_data, b0_temp_difference_threshold,
                                           open_damper_time,
                                           oat_mat_check,
                                           temp_damper_threshold)
        self.econ2 = econ_correctly_on(c1_oaf_economizing_threshold, c0_open_damper_threshold, a2_data_window, no_required_data, cfm, eer)
        self.econ3 = econ_correctly_off(a2_data_window, no_required_data, c2_minimum_damper_setpoint,
                                        c3_excess_damper_threshold, c4_desired_oaf, cfm, eer)
        self.econ4 = excess_oa_intake(a2_data_window, no_required_data, c5_excess_oaf_threshold,
                                      c2_minimum_damper_setpoint, c3_excess_damper_threshold, c4_desired_oaf, cfm, eer)
        self.econ5 = insufficient_oa_intake(a2_data_window, no_required_data, d1_ventilation_oaf_threshold,
                                            c2_minimum_damper_setpoint, d0_insufficient_damper_threshold, c4_desired_oaf)

    @classmethod
    def get_config_parameters(cls):
        '''Generate required configuration parameters with description
        for user'''
        dgr_sym = u'\N{DEGREE SIGN}'
        return {
            'a0_sensitivity':
            ConfigDescriptor(int,
                                 'Sensitivity: values can be 0 (low), '
                                 '1 (normal), 2 (high), 3 (custom). Setting sensitivity to 3 (custom) '
                                 'allows you to enter your own values for all threshold values',
                                 value_default=1),
            'a1_local_tz':
            ConfigDescriptor(int,
                            "Integer corresponding to local timezone: [1: 'US/Pacific', 2: 'US/Mountain', 3: 'US/Central', 4: 'US/Eastern']",
                             value_default=1),
            'a2_data_window':
            ConfigDescriptor(int,
                             'Minimum Elapsed time for analysis '
                             '(minutes)', value_default=30),
            # 'open_damper_time':
            # ConfigDescriptor(float,
            #                'Delay time for steady-state conditions '
            #                 '(minutes)', value_default=5),
            # 'temp_damper_threshold':
            # ConfigDescriptor(float,
            #                 'Damper position to check for OAT/MAT '
            #                 'consistency (%)',
            #                 value_default=90.0),

            'a3_no_required_data':
            ConfigDescriptor(int,
                             'Number of required data measurements to '
                             'perform diagnostic', value_default=20),
            'a4_device_type':
            ConfigDescriptor(str,
                            'Device type - RTU or AHU (default is AHU)',
                             value_default='AHU'),
            'a5_economizer_type':
            ConfigDescriptor(str,
                             'Economizer type - differential dry bulb (DDB) or High limit set point (HL)',
                             value_default='DDB'),
            'a6_econ_hl_temp':
            ConfigDescriptor(float,
                             'High limit (HL) temperature set point for HL economizer ({drg}F)'.format(drg=dgr_sym),
                             value_default=60.0),

            'a7_temp_deadband':
            ConfigDescriptor(float,
                             'Economizer control temperature dead-band ({drg}F)'.format(drg=dgr_sym),
                             value_default=1.0),

            'a8_eer': ConfigDescriptor(float, 'AHU/RTU rated Energy Efficiency Ratio (EER)', value_default=10.0),

            'a9_rated_cfm':
            ConfigDescriptor(float,
                             'Rated CFM of supply fan at 100% supply fan speed (CFM)',
                             value_default=1000.0),
            'aa_oaf_temperature_threshold':
            ConfigDescriptor(float,
                             'Required difference between outdoor-air and return-air temperatures for an accurate diagnostic ({drg}F)'.format(drg=dgr_sym),
                              value_default=5.0),

            'ab_cooling_enabled_threshold':
            ConfigDescriptor(float,
                             'Minimum AHU chilled water valve position for determining if the AHU is in a cooling mode (%)',
                             value_default=5.0),

            'b0_temp_difference_threshold':
            ConfigDescriptor(float,
                             'Threshold for detecting temperature sensor '
                             'problems ({drg}F)'.format(drg=dgr_sym),
                             value_default=4.0),

            'b1_mat_low_threshold':
            ConfigDescriptor(float,
                             'Mixed-air temperature sensor low limit ({drg}F)'
                             .format(drg=dgr_sym),
                             value_default=50.0),
            'b2_mat_high_threshold':
            ConfigDescriptor(float,
                             'Mixed-air temperature sensor high limit ({drg}F)'
                             .format(drg=dgr_sym),
                             value_default=90.0),
            'b3_rat_low_threshold':
            ConfigDescriptor(float,
                             'Return-air temperature sensor low limit ({drg}F)'
                             .format(drg=dgr_sym),
                             value_default=50),
            'b4_rat_high_threshold':
            ConfigDescriptor(float,
                             'Return-air temperature sensor high limit '
                             '({drg}F)'.format(drg=dgr_sym),
                             value_default=90.0),
            'b5_oat_low_threshold':
            ConfigDescriptor(float,
                             'Outdoor-air temperature sensor low limit '
                             '({drg}F)'.format(drg=dgr_sym),
                             value_default=30.0),
            'b6_oat_high_threshold':
            ConfigDescriptor(float,
                             'Outdoor-air temperature sensor high limit '
                             '({drg}F)'.format(drg=dgr_sym),
                             value_default=100.0),
            'b7_oat_mat_check':
            ConfigDescriptor(float,
                            'Threshold value for temperature difference between outdoor-air temperature and mixed-air temperature reading when the outdoor-air damper is near 100% open ({drg}F)'.format(drg=dgr_sym),
                             value_default=6.0),

            'c0_open_damper_threshold':
            ConfigDescriptor(float,
                             'Threshold for the outdoor-air damper position when conditions are favorable for economizing – value above which the damper is considered open for economizing (%)',
                             value_default=75.0),

            'c1_oaf_economizing_threshold':
            ConfigDescriptor(float,
                             'Value below 100% in which the outdoor-air fraction, as a percent, is considered insufficient for economizing (%)',
                              value_default=25.0),

            'c2_minimum_damper_setpoint':
            ConfigDescriptor(float,
                             'Minimum outdoor-air damper set point (%)',
                             value_default=15.0),
            'c3_excess_damper_threshold':
            ConfigDescriptor(float,
                             'Threshold value above the minimum outdoor-air damper set point at which a fault will be identified '
                             '- when conditions are not favorable for economizing or the AHU/RTU is not cooling (%)',
                             value_default=20.0),
            'c4_desired_oaf':
            ConfigDescriptor(float,
                             'The desired minimum outdoor-air fraction as a percent (%)',
                             value_default=10.0),

            'c5_excess_oaf_threshold':
            ConfigDescriptor(float,
                             'Threshold value above the desired minimum outdoor-air fraction as a percent where a fault will be indicated, when AHU/RTU is not economizing (%)',
                             value_default=30.0),


            'd0_insufficient_damper_threshold':
            ConfigDescriptor(float,
                             'Threshold value below the minimum outdoor-air '
                             'damper set-point at which a fault will '
                             'be identified (%)', value_default=15.0),
            'd1_ventilation_oaf_threshold':
            ConfigDescriptor(float,
<<<<<<< HEAD
                             'The value below the desired minimum outdoor-air fraction (percent) where a fault will be identified (%)',
                             value_default=5.0)
=======
                             'Required difference between OAT and '
                             'RAT for accurate diagnostic ({drg}F)',
                             value_default=5.0),
            'device_type':
            ConfigDescriptor(str,
                             'Device type <RTU> or <AHU> (default=AHU)',
                             value_default='AHU'),
            'temp_difference_threshold':
            ConfigDescriptor(float,
                             'Threshold for detecting temperature sensor '
                             'problems ({drg}F)'.format(drg=dgr_sym),
                             value_default=4.0),
            'oat_mat_check':
            ConfigDescriptor(float,
                             'Temperature threshold for OAT and MAT '
                             'consistency check for times when the damper is '
                             'near 100% open ({drg}F)'.format(drg=dgr_sym),
                             value_default=5.0),
            'temp_damper_threshold':
            ConfigDescriptor(float,
                             'Damper position to check for OAT/MAT '
                             'consistency (%)',
                             value_default=90.0),
            'eer':
            ConfigDescriptor(float,
                             'AHU/RTU rated EER',
                             value_default=10.0),
            'asensitivity':
            ConfigDescriptor(int,
                             'Sensitivity: values can be 0 (low), '
                             '1 (normal), 2 (high), 3 (custom). Setting values of 0, 1, or 2 will '
                             'ignore other threshold values. Setting sensitivity to 3 (custom) '
                             'allows you to enter your own values for all threshold values',
                             value_default=1),
            'local_tz':
            ConfigDescriptor(int,
                             "Integer corresponding to local timezone: [1: 'US/Pacific', 2: 'US/Mountain', 3: 'US/Central', 4: 'US/Eastern']",
                             value_default=1)
>>>>>>> 438ec683
            }

    @classmethod
    def get_self_descriptor(cls):
<<<<<<< HEAD
        name = 'AIRCx for Economizer HVAC Systems'
        desc = 'Automated Retro-commisioning Diagnostics for HVAC Economizer Systems'
        return Descriptor(name=name, description=desc)
=======
        name = 'Auto-RCx for Economizer HVAC Systems'
        desc = 'Automated Retro-commisioning for HVAC Economizer Systems'
        note = 'Sensitivity: values can be 0 (low), ' \
               '1 (normal), 2 (high), 3 (custom). Setting values of 0, 1, or 2 will ' \
               'ignore other threshold values.'
        return Descriptor(name=name, description=desc, note=note)
>>>>>>> 438ec683

    @classmethod
    def required_input(cls):
        '''Generate required inputs with description for user.'''
        return {
            cls.fan_status_name:
            InputDescriptor('SupplyFanStatus',
                            'AHU Supply Fan Status (required for Dx)', count_min=0),
            cls.fan_speedcmd_name:
            InputDescriptor('SupplyFanSpeed',
                            'AHU supply fan speed', count_min=0),
            cls.oa_temp_name:
            InputDescriptor('OutdoorAirTemperature',
                            'AHU or building outdoor-air temperature',
                            count_min=1),
            cls.ma_temp_name:
            InputDescriptor('MixedAirTemperature',
                            'AHU mixed-air temperature',
                            count_min=1),
            cls.ra_temp_name:
            InputDescriptor('ReturnAirTemperature',
                            'AHU return-air temperature', count_min=1),
            cls.damper_signal_name:
            InputDescriptor('OutdoorDamperSignal',
                            'AHU outdoor-air damper signal (required for Dx)', count_min=0),
            cls.cool_call_name:
            InputDescriptor('CoolingCall/ChilledWaterValvePosition',
                            'AHU cooling coil valve command or RTU coolcall/'
                            'compressor command.', count_min=0),
            cls.da_temp_name:
            InputDescriptor('DischargeAirTemperature',
                            'AHU discharge-air temperature', count_min=0),
            cls.da_temp_setpoint_name:
            InputDescriptor('DischargeAirTemperatureSetPoint',
                            'AHU discharge-air temperature setpoint', count_min=0)

        }

    def reports(self):
        '''Called by UI to create Viz.

        Describe how to present output to user
        '''
        report = reports.Report('Retuning Report')

        # report.add_element(reports.RetroCommissioningOAED(
        #     table_name='Economizer_RCx'))
        report.add_element(reports.RetroCommissioningAFDDEcam(
            table_name='Economizer_RCx'))
        return [report]

    @classmethod
    def output_format(cls, input_object):
        '''Called when application is staged.

        Output will have the date-time and  error-message.
        '''
        result = super().output_format(input_object)

        topics = input_object.get_topics()
        diagnostic_topic = topics[cls.oa_temp_name][0]
        diagnostic_topic_parts = diagnostic_topic.split('/')
        output_topic_base = diagnostic_topic_parts[:-1]
        datetime_topic = '/'.join(output_topic_base +
                                  ['Economizer_RCx', cls.timestamp])
        message_topic = '/'.join(output_topic_base +
                                 ['Economizer_RCx', 'message'])
        diagnostic_name = '/'.join(output_topic_base +
                                   ['Economizer_RCx', 'diagnostic_name'])
        energy_impact = '/'.join(output_topic_base +
                                 ['Economizer_RCx', 'energy_impact'])
        color_code = '/'.join(output_topic_base +
                              ['Economizer_RCx', 'color_code'])
        oat_topic = '/'.join(output_topic_base+['Economizer_RCx', cls.oa_temp_name])
        mat_topic = '/'.join(output_topic_base+['Economizer_RCx', cls.ma_temp_name])
        rat_topic = '/'.join(output_topic_base+['Economizer_RCx', cls.ra_temp_name])
        dat_topic = '/'.join(output_topic_base+['Economizer_RCx', cls.da_temp_name])
        datstpt_topic = '/'.join(output_topic_base+['Economizer_RCx', cls.da_temp_setpoint_name])
        fsp_topic = '/'.join(output_topic_base+['Economizer_RCx', cls.fan_speedcmd_name])
        fst_topic = '/'.join(output_topic_base+['Economizer_RCx', cls.fan_status_name])
        od_topic = '/'.join(output_topic_base+['Economizer_RCx', cls.damper_signal_name])
        ccv_topic = '/'.join(output_topic_base+['Economizer_RCx', cls.cool_call_name])
        oaf_topic = '/'.join(output_topic_base+['Economizer_RCx', cls.oaf_name])
        output_needs = {
            'Economizer_RCx': {
                'datetime': OutputDescriptor('string', datetime_topic),
                'diagnostic_name': OutputDescriptor('string', diagnostic_name),
                'diagnostic_message': OutputDescriptor('string', message_topic),
                'energy_impact': OutputDescriptor('string', energy_impact),
                'color_code': OutputDescriptor('string', color_code),
                'OutdoorAirTemperature': OutputDescriptor('float', oat_topic),
                'MixedAirTemperature': OutputDescriptor('float', mat_topic),
                'ReturnAirTemperature': OutputDescriptor('float', rat_topic),
                'DischargeAirTemperature': OutputDescriptor('float', dat_topic),
                'DischargeAirTemperatureSetPoint': OutputDescriptor('float', datstpt_topic),
                'SupplyFanStatus': OutputDescriptor('float', fst_topic),
                'SupplyFanSpeed': OutputDescriptor('float', fsp_topic),
                'OutdoorDamper': OutputDescriptor('float', od_topic),
                'CCV': OutputDescriptor('float', ccv_topic),
                'OutdoorAirFraction': OutputDescriptor('float', oaf_topic)
            }
        }

        result.update(output_needs)
        return result



    def run(self, current_time, points):
        '''Main run method that is called by the DrivenBaseClass.

        run receives a dictionary of data 'points' and an associated timestamp
        for the data current_time'.  run then passes the appropriate data to
        each diagnostic when calling
        the diagnostic message.
        '''
        device_dict = {}
        diagnostic_result = Results()

        # ecam_data = {
        #     'datetime': str(current_time),
        #     'OutdoorAirTemperature': 70,
        #     'MixedAirTemperature': 70,
        #     'ReturnAirTemperature': 70,
        #     'DischargeAirTemperature': None,
        #     'DischargeAirTemperatureSetPoint': None,
        #     'SupplyFanStatus': None,
        #     'SupplyFanSpeed': None,
        #     'OutdoorDamper': None,
        #     'CCV': None,
        #     'OutdoorAirFraction': None,
        #     'diagnostic_name': '',
        #     'diagnostic_message': '',
        #     'energy_impact': '',
        #     'color_code': ''
        # }
        # diagnostic_result.insert_table_row('Economizer_RCx', ecam_data)
        # return diagnostic_result
        to_zone = dateutil.tz.gettz(self.cur_tz)
        current_time = current_time.astimezone(to_zone)
        base_topic = self.inp.get_topics()
        meta_topics = self.inp.get_topics_meta()
        unit_dict = {
            self.oa_temp_name: meta_topics[self.oa_temp_name][base_topic[self.oa_temp_name][0]]['unit'],
            self.ma_temp_name: meta_topics[self.ma_temp_name][base_topic[self.ma_temp_name][0]]['unit'],
            self.ra_temp_name: meta_topics[self.ra_temp_name][base_topic[self.ra_temp_name][0]]['unit']
        }
        if len(base_topic[self.da_temp_name]) > 0:
            unit_dict[self.da_temp_name] = meta_topics[self.da_temp_name][base_topic[self.da_temp_name][0]]['unit']
        if len(base_topic[self.da_temp_setpoint_name]) > 0:
            unit_dict[self.da_temp_setpoint_name] = \
                meta_topics[self.da_temp_setpoint_name][base_topic[self.da_temp_setpoint_name][0]]['unit']

        for key, value in points.items():
            point_device = [_name.lower() for _name in key.split('&&&')]
            if point_device[0] not in device_dict:
                device_dict[point_device[0]] = value

        damper_data = []
        oatemp_data = []
        matemp_data = []
        ratemp_data = []
        cooling_data = []
        fan_speedcmd_data = []
        datemp_data = []
        datemp_stpt_data = []
        ccv_data = []
        fan_status_data = []
        for key, value in device_dict.items():
            #print("{0} {1}".format(key, value))
            if (key.startswith(self.damper_signal_name)
                    and value is not None):
                damper_data.append(value)
            elif (key.startswith(self.oa_temp_name)
                  and value is not None):
                oatemp_data.append(value)
            elif (key.startswith(self.ma_temp_name)
                  and value is not None):
                matemp_data.append(value)
            elif (key.startswith(self.ra_temp_name)
                  and value is not None):
                ratemp_data.append(value)
            elif (key.startswith(self.cool_call_name)
                  and value is not None):
                cooling_data.append(value)
            elif (key.startswith(self.fan_speedcmd_name)
                  and value is not None):
                fan_speedcmd_data.append(value)
            elif (key.startswith(self.da_temp_setpoint_name) #da_temp_setpoint is longer so it goes before da_setpoint
                  and value is not None):
                datemp_stpt_data.append(value)
            elif (key.startswith(self.da_temp_name) #DAT
                  and value is not None):
                datemp_data.append(value)
            elif (key.startswith(self.cool_call_name) #CoolCoilValvePos
                  and value is not None):
                ccv_data.append(value)
            elif (key.startswith(self.fan_status_name) #Fan status
                  and value is not None):
                fan_status_data.append(value)

        if not oatemp_data:
            Application.pre_requiste_messages.append(self.pre_msg3)
        if not ratemp_data:
            Application.pre_requiste_messages.append(self.pre_msg4)
        if not matemp_data:
            Application.pre_requiste_messages.append(self.pre_msg5)


        if not (oatemp_data and ratemp_data and matemp_data):
            return diagnostic_result

        if 'celcius' or 'kelvin' in unit_dict.values:
            if unit_dict[self.oa_temp_name] == 'celcius':
                oatemp_data = cu.convertCelciusToFahrenheit(oatemp_data)
            elif unit_dict[self.oa_temp_name] == 'kelvin':
                oatemp_data = cu.convertKelvinToCelcius(
                    cu.convertCelciusToFahrenheit(oatemp_data))
            #if self.ma_temp_name in unit_dict:
            if unit_dict[self.ma_temp_name] == 'celcius':
                matemp_data = cu.convertCelciusToFahrenheit(matemp_data)
            elif unit_dict[self.ma_temp_name] == 'kelvin':
                matemp_data = cu.convertKelvinToCelcius(
                    cu.convertCelciusToFahrenheit(matemp_data))
            if self.ra_temp_name in unit_dict:
                if unit_dict[self.ra_temp_name] == 'celcius':
                    ratemp_data = cu.convertCelciusToFahrenheit(ratemp_data)
                elif unit_dict[self.ra_temp_name] == 'kelvin':
                    ratemp_data = cu.convertKelvinToCelcius(
                        cu.convertCelciusToFahrenheit(ratemp_data))
            if self.da_temp_name in unit_dict:
                if unit_dict[self.da_temp_name] == 'celcius':
                    datemp_data = cu.convertCelciusToFahrenheit(datemp_data)
                elif unit_dict[self.da_temp_name] == 'kelvin':
                    datemp_data = cu.convertKelvinToCelcius(
                        cu.convertCelciusToFahrenheit(datemp_data))
            if self.da_temp_setpoint_name in unit_dict:
                if unit_dict[self.da_temp_setpoint_name] == 'celcius':
                    datemp_stpt_data = cu.convertCelciusToFahrenheit(datemp_stpt_data)
                elif unit_dict[self.da_temp_setpoint_name] == 'kelvin':
                    datemp_stpt_data = cu.convertKelvinToCelcius(
                        cu.convertCelciusToFahrenheit(datemp_stpt_data))


        oatemp = (sum(oatemp_data) / len(oatemp_data))
        matemp = (sum(matemp_data) / len(matemp_data))
        ratemp = (sum(ratemp_data) / len(ratemp_data))
        oaf = None
        denominator = oatemp - ratemp
        if denominator == 0:
            oaf = 0
        else:
            oaf = (matemp - ratemp) / denominator
        if oaf > 1:
            oaf = 1
        elif oaf < 0:
            oaf = 0
        oaf = oaf * 100

        datemp = datemp_stpt = None
        fanstatus = fan_speedcmd = ccv = None
        damper_signal = None
        # if matemp_data:
        #     matemp = (sum(matemp_data) / len(matemp_data))
        if datemp_data:
            datemp = (sum(datemp_data) / len(datemp_data))
        if datemp_stpt_data:
            datemp_stpt = (sum(datemp_stpt_data) / len(datemp_stpt_data))
        if fan_status_data:
            fanstatus = (sum(fan_status_data) / len(fan_status_data))
        if fan_speedcmd_data:
            fan_speedcmd = (sum(fan_speedcmd_data) / len(fan_speedcmd_data))
        if len(damper_data) > 0:
            damper_signal = (sum(damper_data) / len(damper_data))
        if ccv_data:
            ccv = (sum(ccv_data) / len(ccv_data))

        ecam_data = {
            'datetime': str(current_time),
            'OutdoorAirTemperature': oatemp,
            'MixedAirTemperature': matemp,
            'ReturnAirTemperature': ratemp,
            'OutdoorAirFraction': oaf,
            'DischargeAirTemperature': None if datemp is None else datemp,
            'DischargeAirTemperatureSetPoint': None if datemp_stpt is None else datemp_stpt,
            'SupplyFanStatus': None if fanstatus is None else fanstatus,
            'SupplyFanSpeed': None if fan_speedcmd is None else fan_speedcmd,
            'OutdoorDamper': None if damper_signal is None else damper_signal,
            'CCV': None if ccv is None else ccv,
            'diagnostic_name': None,
            'diagnostic_message': None,
            'energy_impact': None,
            'color_code': None
        }
        # merged = merge_ecam_data({}, ecam_data)
        # for key, value in merged.items():
        #     print(key, value)
        # return insert_ecam_data(diagnostic_result, {}, ecam_data)

        ####Start Economizer Rcx######
        if not damper_data:
            Application.pre_requiste_messages.append(self.pre_msg6)
        if not cooling_data:
            Application.pre_requiste_messages.append(self.pre_msg7)

        if not (oatemp_data and ratemp_data and matemp_data and
                damper_data and cooling_data):
            diagnostic_result = self.pre_message(diagnostic_result, current_time)
            #diagnostic_result.insert_table_row('Economizer_RCx', ecam_data)
            return insert_ecam_data(diagnostic_result, {}, ecam_data)

        fan_stat_check = False
        for key, value in device_dict.items():
            if key.startswith(self.fan_status_name):
                if value is not None and not int(value):
                    Application.pre_requiste_messages.append(self.pre_msg1)
                    diagnostic_result = self.pre_message(diagnostic_result,
                                                         current_time)
                    return insert_ecam_data(diagnostic_result, {}, ecam_data)
                elif value is not None:
                    fan_stat_check = True
        if (not fan_stat_check and
                self.fan_speedcmd_name is not None):
            for key, value in device_dict.items():
                if key.startswith(self.fan_speedcmd_name):
                    fan_stat_check = True
                    if value < self.low_supply_fan_threshold:
                        Application.pre_requiste_messages.append(self.pre_msg1)
                        diagnostic_result = self.pre_message(diagnostic_result,
                                                             current_time)
                        return insert_ecam_data(diagnostic_result, {}, ecam_data)
        if not fan_stat_check:
            Application.pre_requiste_messages.append(self.pre_msg2)
            diagnostic_result = self.pre_message(diagnostic_result,
                                                 current_time)
            return insert_ecam_data(diagnostic_result, {}, ecam_data)

        #damper_signal = (sum(damper_data) / len(damper_data))
        #fan_speedcmd = None
        #if fan_speedcmd_data:
        #    fan_speedcmd = sum(fan_speedcmd_data)/len(fan_speedcmd_data)
        limit_check = False
        if oatemp < self.oat_low_threshold or oatemp > self.oat_high_threshold:
            Application.pre_requiste_messages.append(self.pre_msg8)
            limit_check = True
        if ratemp < self.rat_low_threshold or ratemp > self.rat_high_threshold:
            Application.pre_requiste_messages.append(self.pre_msg9)
            limit_check = True
        if matemp < self.mat_low_threshold or matemp > self.mat_high_threshold:
            Application.pre_requiste_messages.append(self.pre_msg10)
            limit_check = True
        if limit_check:
            diagnostic_result = self.pre_message(diagnostic_result,
                                                 current_time)
            return insert_ecam_data(diagnostic_result, {}, ecam_data)

        if abs(oatemp - ratemp) < self.oaf_temperature_threshold:
            diagnostic_result.log('OAT and RAT are too close, economizer '
                                  'diagnostic will not use data '
                                  'corresponding to: {timestamp} '
                                  .format(timestamp=str(current_time)),
                                  logging.DEBUG)
            return insert_ecam_data(diagnostic_result, {}, ecam_data)
        device_type_error = False
        if self.device_type == 'ahu':
            cooling_valve = sum(cooling_data) / len(cooling_data)
            if cooling_valve > self.cooling_enabled_threshold:
                cooling_call = True
            else:
                cooling_call = False
        elif self.device_type == 'rtu':
            cooling_call = int(max(cooling_data))
        else:
            device_type_error = True
            diagnostic_result.log('device_type must be specified '
                                  'as "AHU" or "RTU" Check '
                                  'Configuration input.', logging.INFO)
        if device_type_error:
            return insert_ecam_data(diagnostic_result, {}, ecam_data)
        if self.economizer_type == 'ddb':
            economizer_conditon = (oatemp < (ratemp - self.temp_deadband))
        else:
            economizer_conditon = (
                oatemp < (self.econ_hl_temp - self.temp_deadband))
        diagnostic_result = self.econ1.econ_alg1(diagnostic_result,
                                                 oatemp, ratemp, matemp,
                                                 damper_signal, current_time, ecam_data)
        if (temperature_sensor_dx.temp_sensor_problem is not None and
                temperature_sensor_dx.temp_sensor_problem is False):
            diagnostic_result = self.econ2.econ_alg2(diagnostic_result,
                                                     cooling_call, oatemp,
                                                     ratemp, matemp,
                                                     damper_signal,
                                                     economizer_conditon,
                                                     current_time,
                                                     fan_speedcmd,
                                                     ecam_data)
            diagnostic_result = self.econ3.econ_alg3(diagnostic_result,
                                                     oatemp, ratemp,
                                                     matemp, damper_signal,
                                                     economizer_conditon,
                                                     current_time,
                                                     fan_speedcmd,
                                                     ecam_data)
            diagnostic_result = self.econ4.econ_alg4(diagnostic_result,
                                                     oatemp, ratemp,
                                                     matemp, damper_signal,
                                                     economizer_conditon,
                                                     current_time,
                                                     fan_speedcmd,
                                                     ecam_data)
            diagnostic_result = self.econ5.econ_alg5(diagnostic_result,
                                                     oatemp, ratemp,
                                                     matemp, damper_signal,
                                                     economizer_conditon,
                                                     current_time,
                                                     ecam_data)
        else:
            # diagnostic_result = self.econ2.clear_data(diagnostic_result)
            # diagnostic_result = self.econ3.clear_data(diagnostic_result)
            # diagnostic_result = self.econ4.clear_data(diagnostic_result)
            # diagnostic_result = self.econ5.clear_data(diagnostic_result)
            self.damper_signal_values = []
            self.oa_temp_values = []
            self.ra_temp_values = []
            self.ma_temp_values = []
            self.fan_speed_values = []
            self.timestamp = []
            temperature_sensor_dx.temp_sensor_problem = None

        return diagnostic_result

    def pre_message(self, result, current_time):
        '''Handle reporting of diagnostic pre-requisite messages.

        Report to user when conditions are not favorable for a diagnostic.
        '''
        Application.pre_msg_time.append(current_time)
        pre_check = ((Application.pre_msg_time[-1] -
                      Application.pre_msg_time[0])
                     .total_seconds()/60)
        pre_check = pre_check if pre_check > 0.0 else 1.0
        if pre_check >= self.data_window:
            msg_lst = [self.pre_msg1, self.pre_msg2, self.pre_msg3,
                       self.pre_msg4, self.pre_msg5, self.pre_msg6,
                       self.pre_msg7, self.pre_msg8, self.pre_msg9,
                       self.pre_msg10]
            for item in msg_lst:
                if (Application.pre_requiste_messages.count(item) >
                        (0.25) * len(Application.pre_msg_time)):
                    result.log(item, logging.DEBUG)
            Application.pre_requiste_messages = []
            Application.pre_msg_time = []
        return result


def insert_ecam_data(diagnostic_result, data, ecam_data):
        merged_data = merge_ecam_data(data, ecam_data)
        diagnostic_result.insert_table_row('Economizer_RCx', merged_data)
        return diagnostic_result

def merge_ecam_data(data, ecam_data):
    merged_data = ecam_data.copy()
    merged_data.update(data)
    return merged_data

class temperature_sensor_dx(object):
    '''Air-side HVAC temperature sensor diagnostic for AHU/RTU systems.

    temperature_sensor_dx uses metered data from a BAS or controller to
    diagnose if any of the temperature sensors for an AHU/RTU are accurate and
    reliable.
    '''
    def __init__(self, data_window, no_required_data,
                 temp_difference_threshold, open_damper_time,
                 oat_mat_check, temp_damper_threshold):
        self.oa_temp_values = []
        self.ra_temp_values = []
        self.ma_temp_values = []
        self.timestamp = []
        self.open_damper_oat = []
        self.open_damper_mat = []
        self.econ_check = False
        self.steady_state_start = None
        self.open_damper_time = int(open_damper_time)
        self.econ_time_check = datetime.timedelta(
            minutes=self.open_damper_time - 1)
        temperature_sensor_dx.temp_sensor_problem = None

        '''Application thresholds (Configurable)'''
        self.data_window = float(data_window)
        self.no_required_data = no_required_data
        self.temp_difference_threshold = float(temp_difference_threshold)
        self.oat_mat_check = float(oat_mat_check)
        self.temp_damper_threshold = float(temp_damper_threshold)

    def econ_alg1(self, diagnostic_result, oatemp,
                  ratemp, matemp, damper_signal, current_time, ecam_data):
        '''Check app. pre-quisites and assemble data set for analysis.'''
        if (damper_signal) > self.temp_damper_threshold:
            if not self.econ_check:
                self.econ_check = True
                self.steady_state_start = current_time
            if ((current_time - self.steady_state_start)
                    >= self.econ_time_check):
                self.open_damper_oat.append(oatemp)
                self.open_damper_mat.append(matemp)
        else:
            self.econ_check = False

        self.oa_temp_values.append(oatemp)
        self.ma_temp_values.append(matemp)
        self.ra_temp_values.append(ratemp)

        if (self.timestamp and
                ((current_time - self.timestamp[-1])
                 .total_seconds()/60) > 5.0):
            self.econ_check = False

        self.timestamp.append(current_time)
        elapsed_time = ((self.timestamp[-1] - self.timestamp[0])
                        .total_seconds()/60)
        elapsed_time = elapsed_time if elapsed_time > 0 else 1.0

        if (elapsed_time >= self.data_window and
                len(self.timestamp) >= self.no_required_data):
            diagnostic_result = self.temperature_sensor_dx(
                diagnostic_result, current_time, ecam_data)

        return diagnostic_result

    def temperature_sensor_dx(self, result, current_time, ecam_data):
        '''
        If the detected problems(s) are
        consistent then generate a fault message(s).
        '''
        oa_ma = [(x - y)
                 for x, y in zip(self.oa_temp_values, self.ma_temp_values)]
        ra_ma = [(x - y)
                 for x, y in zip(self.ra_temp_values, self.ma_temp_values)]
        ma_oa = [(y - x)
                 for x, y in zip(self.oa_temp_values, self.ma_temp_values)]
        ma_ra = [(y - x)
                 for x, y in zip(self.ra_temp_values, self.ma_temp_values)]
        avg_oa_ma = sum(oa_ma) / len(oa_ma)
        avg_ra_ma = sum(ra_ma) / len(ra_ma)
        avg_ma_oa = sum(ma_oa) / len(ma_oa)
        avg_ma_ra = sum(ma_ra) / len(ma_ra)
        color_code = 'GREEN'
        Application.pre_requiste_messages = []
        Application.pre_msg_time = []
        dx_table = {}

        if len(self.open_damper_oat) > self.no_required_data:
            mat_oat_diff_list = [
                abs(x - y)for x, y in zip(self.open_damper_oat,
                                          self.open_damper_mat)]
            open_damper_check = sum(mat_oat_diff_list) / len(mat_oat_diff_list)

            if open_damper_check > self.oat_mat_check:
                temperature_sensor_dx.temp_sensor_problem = True
                diagnostic_message = ('The OAT and MAT and sensor '
                                      'readings are not consistent '
                                      'when the outdoor-air damper '
                                      'is fully open.')
                color_code = 'RED'
                dx_table = {
                    'datetime': str(current_time),
                    'diagnostic_name': ECON1,
                    'diagnostic_message': diagnostic_message,
                    'energy_impact': None,
                    'color_code': color_code
                }
                result.log(diagnostic_message, logging.INFO)
                #result.insert_table_row('Economizer_RCx', dx_table)
                result = insert_ecam_data(result, dx_table, ecam_data)
            self.open_damper_oat = []
            self.open_damper_mat = []

        if ((avg_oa_ma) > self.temp_difference_threshold and
                (avg_ra_ma) > self.temp_difference_threshold):
            diagnostic_message = ('Temperature sensor problem '
                                  'detected. Mixed-air temperature is '
                                  'less than outdoor-air and return-air'
                                  'temperature.')

            color_code = 'RED'
            dx_table = {
                'datetime': str(current_time),
                'diagnostic_name': ECON1,
                'diagnostic_message': diagnostic_message,
                'energy_impact': None,
                'color_code': color_code
            }
            temperature_sensor_dx.temp_sensor_problem = True

        elif((avg_ma_oa) > self.temp_difference_threshold and
             (avg_ma_ra) > self.temp_difference_threshold):
            diagnostic_message = ('Temperature sensor problem '
                                  'detected Mixed-air temperature is '
                                  'greater than outdoor-air and return-air '
                                  'temperature.')
            temperature_sensor_dx.temp_sensor_problem = True
            color_code = 'RED'
            dx_table = {
                'datetime': str(current_time),
                'diagnostic_name': ECON1,
                'diagnostic_message': diagnostic_message,
                'energy_impact': None,
                'color_code': color_code
            }

        elif (temperature_sensor_dx.temp_sensor_problem is None
              or not temperature_sensor_dx.temp_sensor_problem):
            diagnostic_message = 'No problems were detected.'
            temperature_sensor_dx.temp_sensor_problem = False
            color_code = 'GREEN'
            dx_table = {
                'datetime': str(current_time),
                'diagnostic_name': ECON1,
                'diagnostic_message': diagnostic_message,
                'energy_impact': None,
                'color_code': color_code
            }
        else:
            diagnostic_message = 'Diagnostic was inconclusive'
            temperature_sensor_dx.temp_sensor_problem = False
            color_code = 'GREEN'
            dx_table = {
                'datetime': str(current_time),
                'diagnostic_name': ECON1,
                'diagnostic_message': diagnostic_message,
                'energy_impact': None,
                'color_code': color_code
            }
        result.log(diagnostic_message, logging.INFO)
        #result.insert_table_row('Economizer_RCx', dx_table)
        result = insert_ecam_data(result, dx_table, ecam_data)
        result = self.clear_data(result)
        return result

    def clear_data(self, diagnostic_result):
        '''
        reinitialize class insufficient_oa data
        '''
        self.oa_temp_values = []
        self.ra_temp_values = []
        self.ma_temp_values = []
        self.timestamp = []
        return diagnostic_result


class econ_correctly_on(object):
    '''Air-side HVAC economizer diagnostic for AHU/RTU systems.

    econ_correctly_on uses metered data from a BAS or controller to diagnose
    if an AHU/RTU is economizing when it should.
    '''
    def __init__(self, oaf_economizing_threshold, open_damper_threshold,
                 data_window, no_required_data, cfm, eer):
        self.oa_temp_values = []
        self.ra_temp_values = []
        self.ma_temp_values = []
        self.fan_speed_values = []
        self.damper_signal_values = []
        self.timestamp = []
        self.output_no_run = []
        self.open_damper_threshold = float(open_damper_threshold)
        self.oaf_economizing_threshold = float(oaf_economizing_threshold)
        self.data_window = float(data_window)
        self.no_required_data = no_required_data
        self.cfm = cfm
        self.eer = eer

        '''Application result messages'''
        self.alg_result_messages = ['Conditions are favorable for '
                                    'economizing but the damper is frequently '
                                    'below 100% open.',
                                    'No problems detected.',
                                    'Conditions are favorable for '
                                    'economizing and the damper is 100% '
                                    'open but the OAF indicates the unit '
                                    'is not brining in near 100% OA.']

    def econ_alg2(self, diagnostic_result, cooling_call, oatemp, ratemp,
                  matemp, damper_signal, economizer_conditon, current_time,
                  fan_speedcmd, ecam_data):
        '''Check app. pre-quisites and assemble data set for analysis.'''
        if not cooling_call:
            diagnostic_result.log('The unit is not cooling, data '
                                  'corresponding to {timestamp} will '
                                  'not be used for {name} diagnostic.'.
                                  format(timestamp=str(current_time),
                                         name=ECON2), logging.DEBUG)
            self.output_no_run.append(current_time)
            if ((self.output_no_run[-1] - self.output_no_run[0]) >=
                    datetime.timedelta(minutes=(self.data_window))):
                diagnostic_result.log(('{name}: the unit is not cooling or '
                                       'economizing, keep collecting data.')
                                      .format(name=ECON2), logging.DEBUG)
                self.output_no_run = []
            #return diagnostic_result
            return insert_ecam_data(diagnostic_result, {}, ecam_data)

        if not economizer_conditon:
            diagnostic_result.log('{name}: Conditions are not favorable for '
                                  'economizing, data corresponding to '
                                  '{timestamp} will not be used.'.
                                  format(timestamp=str(current_time),
                                         name=ECON2), logging.DEBUG)
            self.output_no_run.append(current_time)
            if ((self.output_no_run[-1] - self.output_no_run[0]) >=
                    datetime.timedelta(minutes=(self.data_window))):
                diagnostic_result.log(('{name}: the unit is not cooling or '
                                       'economizing, keep collecting data.')
                                      .format(name=ECON2), logging.DEBUG)
                self.output_no_run = []
            #return diagnostic_result
            return insert_ecam_data(diagnostic_result, {}, ecam_data)

        self.oa_temp_values.append(oatemp)
        self.ma_temp_values.append(matemp)
        self.ra_temp_values.append(ratemp)
        self.timestamp.append(current_time)
        self.damper_signal_values.append(damper_signal)

        fan_speedcmd = fan_speedcmd/100.0 if fan_speedcmd is not None else 1.0
        self.fan_speed_values.append(fan_speedcmd)

        self.timestamp.append(current_time)

        elapsed_time = ((self.timestamp[-1] - self.timestamp[0])
                        .total_seconds()/60)
        elapsed_time = elapsed_time if elapsed_time > 0 else 1.0

        if (elapsed_time >= self.data_window and
                len(self.timestamp) >= self.no_required_data):
            diagnostic_result = self.not_economizing_when_needed(
                diagnostic_result, current_time, ecam_data)
        return diagnostic_result

    def not_economizing_when_needed(self, result, current_time, ecam_data):
        '''If the detected problems(s) are consistent then generate a fault
        message(s).
        '''
        oaf = [(m - r) / (o - r) for o, r, m in zip(self.oa_temp_values,
                                                    self.ra_temp_values,
                                                    self.ma_temp_values)]
        avg_step = ((self.timestamp[-1] - self.timestamp[0]).total_seconds()/60
                    if len(self.timestamp) > 1 else 1)
        avg_oaf = sum(oaf) / len(oaf) * 100.0
        avg_damper_signal = sum(
            self.damper_signal_values) / len(self.damper_signal_values)
        energy_impact = None

        if avg_damper_signal < self.open_damper_threshold:
            diagnostic_message = (self.alg_result_messages[0])
            color_code = 'RED'
        else:
            if (100.0 - avg_oaf) <= self.oaf_economizing_threshold:
                diagnostic_message = (self.alg_result_messages[1])
                color_code = 'GREEN'
                energy_impact = None
            else:
                diagnostic_message = (self.alg_result_messages[2])
                color_code = 'RED'

        energy_calc = [1.08 * spd * self.cfm * (ma - oa) / (1000.0 * self.eer)
                       for ma, oa, spd in zip(self.ma_temp_values,
                                              self.oa_temp_values,
                                              self.fan_speed_values)
                       if (ma - oa) > 0 and color_code == 'RED']

        if energy_calc:
            dx_time = (len(energy_calc) - 1) * \
                avg_step if len(energy_calc) > 1 else 1.0
            energy_impact = (sum(energy_calc) * 60.0) / \
                (len(energy_calc) * dx_time)
            energy_impact = '%s' % float('%.2g' % energy_impact)
            energy_impact = str(energy_impact)
            energy_impact = ''.join([energy_impact, ' kWh/h'])

        dx_table = {
            'datetime': str(current_time),
            'diagnostic_name': ECON2, 'diagnostic_message': diagnostic_message,
            'energy_impact': energy_impact,
            'color_code': color_code
            }
        result.log(diagnostic_message, logging.INFO)
        #result.insert_table_row('Economizer_RCx', dx_table)
        result = insert_ecam_data(result, dx_table, ecam_data)
        result = self.clear_data(result)
        return result

    def clear_data(self, diagnostic_result):
        '''
        reinitialize class insufficient_oa data.
        '''
        self.damper_signal_values = []
        self.oa_temp_values = []
        self.ra_temp_values = []
        self.ma_temp_values = []
        self.fan_speed_values = []
        self.timestamp = []
        return diagnostic_result


class econ_correctly_off(object):
    '''Air-side HVAC economizer diagnostic for AHU/RTU systems.

    econ_correctly_off uses metered data from a BAS or controller to diagnose
    if an AHU/RTU is economizing when it should not.
    '''

    def __init__(self, data_window, no_required_data, minimum_damper_setpoint,
                 excess_damper_threshold, desired_oaf, cfm, eer):
        self.oa_temp_values = []
        self.ra_temp_values = []
        self.ma_temp_values = []
        self.damper_signal_values = []
        self.cool_call_values = []
        self.cfm = cfm
        self.eer = eer
        self.fan_speed_values = []
        self.timestamp = []

        # Application result messages
        self.alg_result_messages = ['The outdoor-air damper should be '
                                    'at the minimum position but is '
                                    'significantly above that value.',
                                    'No problems detected.',
                                    'The diagnostic led to '
                                    'inconclusive results, could not '
                                    'verify the status of the economizer.']
        self.cfm = cfm
        self.eer = float(eer)
        self.data_window = float(data_window)
        self.no_required_data = no_required_data
        self.minimum_damper_setpoint = float(minimum_damper_setpoint)
        self.excess_damper_threshold = float(excess_damper_threshold)
        self.desired_oaf = float(desired_oaf)

    def econ_alg3(self, diagnostic_result, oatemp, ratemp, matemp,
                  damper_signal, economizer_conditon, current_time,
                  fan_speedcmd, ecam_data):
        '''Check app. pre-quisites and assemble data set for analysis.'''
        if economizer_conditon:
            diagnostic_result.log(''.join([self.alg_result_messages[2],
                                           (' Data corresponding to '
                                            '{tstamp} will not '
                                            'be used for this diagnostic.'
                                            .format(tstamp=str
                                                    (current_time)))]),
                                  logging.DEBUG)
            return insert_ecam_data(diagnostic_result, {}, ecam_data)
        else:
            self.damper_signal_values.append(damper_signal)
            self.oa_temp_values.append(oatemp)
            self.ma_temp_values.append(matemp)
            self.ra_temp_values.append(ratemp)
            self.timestamp.append(current_time)
            fan_speedcmd = (fan_speedcmd/100.0 if fan_speedcmd is not None
                            else 1.0)
            self.fan_speed_values.append(fan_speedcmd)

        elapsed_time = ((self.timestamp[-1] - self.timestamp[0])
                        .total_seconds()/60)
        elapsed_time = elapsed_time if elapsed_time > 0 else 1.0

        if (elapsed_time >= self.data_window and
                len(self.timestamp) >= self.no_required_data):
            diagnostic_result = self.economizing_when_not_needed(
                diagnostic_result, current_time, ecam_data)
        return diagnostic_result

    def economizing_when_not_needed(self, result, current_time, ecam_data):
        '''If the detected problems(s)
        are consistent then generate a
        fault message(s).
        '''
        avg_step = ((self.timestamp[-1] - self.timestamp[0]).total_seconds()/60
                    if len(self.timestamp) > 1 else 1)
        desired_oaf = self.desired_oaf / 100.0
        energy_impact = None
        energy_calc = [
            (1.08 * spd * self.cfm * (ma - (oa * desired_oaf +
                                            (ra * (1.0 - desired_oaf))))) /
            (1000.0 * self.eer)
            for ma, oa, ra, spd in zip(self.ma_temp_values,
                                       self.oa_temp_values,
                                       self.ra_temp_values,
                                       self.fan_speed_values)
            if (ma - (oa * desired_oaf + (ra * (1.0 - desired_oaf)))) > 0]

        avg_damper = sum(self.damper_signal_values) / \
            len(self.damper_signal_values)

        if ((avg_damper - self.minimum_damper_setpoint)
                > self.excess_damper_threshold):
            diagnostic_message = self.alg_result_messages[0]
            color_code = 'RED'
        else:
            diagnostic_message = 'No problems detected.'
            color_code = 'GREEN'
            energy_impact = None

        if energy_calc and color_code == 'RED':
            dx_time = (len(energy_calc) - 1) * \
                avg_step if len(energy_calc) > 1 else 1.0
            energy_impact = (sum(energy_calc) * 60.0) / \
                (len(energy_calc) * dx_time)
            energy_impact = '%s' % float('%.2g' % energy_impact)
            energy_impact = str(energy_impact)
            energy_impact = ''.join([energy_impact, ' kWh/h'])

        dx_table = {
            'datetime': str(current_time),
            'diagnostic_name': ECON3,
            'diagnostic_message': diagnostic_message,
            'energy_impact': energy_impact,
            'color_code': color_code
            }

        #result.insert_table_row('Economizer_RCx', dx_table)
        result.log(diagnostic_message, logging.INFO)
        result = insert_ecam_data(result, dx_table, ecam_data)
        result = self.clear_data(result)
        return result

    def clear_data(self, diagnostic_result):
        '''
        reinitialize class insufficient_oa data
        '''
        self.damper_signal_values = []
        self.oa_temp_values = []
        self.ra_temp_values = []
        self.ma_temp_values = []
        self.fan_speed_values = []
        self.timestamp = []
        return diagnostic_result


class excess_oa_intake(object):
    ''' Air-side HVAC ventilation diagnostic.

    excess_oa_intake uses metered data from a controller or
    BAS to diagnose when an AHU/RTU is providing excess outdoor air.
    '''
    def __init__(self, data_window, no_required_data, excess_oaf_threshold,
                 minimum_damper_setpoint, excess_damper_threshold, desired_oaf,
                 cfm, eer):
        self.oa_temp_values = []
        self.ra_temp_values = []
        self.ma_temp_values = []
        self.damper_signal_values = []
        self.cool_call_values = []
        self.timestamp = []
        self.fan_speed_values = []
        # Application thresholds (Configurable)
        self.cfm = cfm
        self.eer = eer
        self.data_window = float(data_window)
        self.no_required_data = no_required_data
        self.excess_oaf_threshold = float(excess_oaf_threshold)
        self.minimum_damper_setpoint = float(minimum_damper_setpoint)
        self.desired_oaf = float(desired_oaf)
        self.excess_damper_threshold = float(excess_damper_threshold)

    def econ_alg4(self, diagnostic_result, oatemp, ratemp, matemp,
                  damper_signal, economizer_conditon, current_time,
                  fan_speedcmd, ecam_data):
        '''Check app. pre-quisites and assemble data set for analysis.'''

        if economizer_conditon:
            diagnostic_result.log('The unit may be economizing, '
                                  'data corresponding to {timestamp} '
                                  'will not be used for this diagnostic.'.
                                  format(timestamp=str(current_time)),
                                  logging.DEBUG)
            return insert_ecam_data(diagnostic_result, {}, ecam_data)
            #return diagnostic_result

        self.damper_signal_values.append(damper_signal)
        self.oa_temp_values.append(oatemp)
        self.ra_temp_values.append(ratemp)
        self.ma_temp_values.append(matemp)
        self.timestamp.append(current_time)
        fan_speedcmd = fan_speedcmd/100.0 if fan_speedcmd is not None else 1.0
        self.fan_speed_values.append(fan_speedcmd)

        elapsed_time = ((self.timestamp[-1] - self.timestamp[0])
                        .total_seconds()/60)
        elapsed_time = elapsed_time if elapsed_time > 0 else 1.0

        if (elapsed_time >= self.data_window and
                len(self.timestamp) >= self.no_required_data):
            diagnostic_result = self.excess_oa(diagnostic_result, current_time, ecam_data)
        return diagnostic_result

    def excess_oa(self, result, current_time, ecam_data):
        '''If the detected problems(s) are
        consistent generate a fault message(s).
        '''
        avg_step = ((self.timestamp[-1] - self.timestamp[0]).total_seconds()/60
                    if len(self.timestamp) > 1 else 1)
        oaf = [(m - r) / (o - r) for o, r, m in zip(self.oa_temp_values,
                                                    self.ra_temp_values,
                                                    self.ma_temp_values)]

        avg_oaf = sum(oaf) / len(oaf) * 100
        avg_damper = sum(self.damper_signal_values) / \
            len(self.damper_signal_values)

        desired_oaf = self.desired_oaf / 100.0
        energy_calc = [
            (1.08 * spd * self.cfm * (ma - (oa * desired_oaf +
                                            (ra * (1.0 - desired_oaf))))) /
            (1000.0 * self.eer)
            for ma, oa, ra, spd in zip(self.ma_temp_values,
                                       self.oa_temp_values,
                                       self.ra_temp_values,
                                       self.fan_speed_values)
            if (ma - (oa * desired_oaf + (ra * (1.0 - desired_oaf)))) > 0]
        color_code = 'GREY'
        energy_impact = None
        diagnostic_message = ''
        if avg_oaf < 0 or avg_oaf > 125.0:
            diagnostic_message = ('Inconclusive result, the OAF '
                                  'calculation led to an '
                                  'unexpected value: {oaf}'.
                                  format(oaf=avg_oaf))
            color_code = 'GREY'
            result.log(diagnostic_message, logging.INFO)
            dx_table = {
                'datetime': str(current_time),
                'diagnostic_name': ECON4,
                'diagnostic_message': diagnostic_message,
                'energy_impact': None,
                'color_code': color_code
            }
            #result.insert_table_row('Economizer_RCx', dx_table)
            result = insert_ecam_data(result, dx_table, ecam_data)
            result = self.clear_data(result)
            return result

        if ((avg_damper - self.minimum_damper_setpoint)
                > self.excess_damper_threshold):
            diagnostic_message = ('The damper should be at the '
                                  'minimum position for ventilation but '
                                  'is significantly higher than this value.')
            color_code = 'RED'

            if energy_calc:
                dx_time = (len(energy_calc) - 1) * \
                    avg_step if len(energy_calc) > 1 else 1.0
                energy_impact = (sum(energy_calc) * 60.0) / \
                    (len(energy_calc) * dx_time)
        if avg_oaf - self.desired_oaf > self.excess_oaf_threshold:
            if diagnostic_message:
                diagnostic_message += ('Excess outdoor-air is being '
                                       'provided, this could increase '
                                       'heating and cooling energy '
                                       'consumption.')
            else:
                diagnostic_message = ('Excess outdoor-air is being '
                                      'provided, this could increase '
                                      'heating and cooling energy '
                                      'consumption.')
            color_code = 'RED'

            if energy_calc:
                dx_time = (len(energy_calc) - 1) * \
                    avg_step if len(energy_calc) > 1 else 1.0
                energy_impact = (sum(energy_calc) * 60.0) / \
                    (len(energy_calc) * dx_time)
                energy_impact = '%s' % float('%.2g' % energy_impact)
                energy_impact = str(energy_impact)
                energy_impact = ''.join([energy_impact, ' kWh/h'])

        elif not diagnostic_message:
            diagnostic_message = ('The calculated outdoor-air '
                                  'fraction is within configured '
                                  'limits')
            color_code = 'GREEN'

        dx_table = {
            'datetime': str(current_time),
            'diagnostic_name': ECON4,
            'diagnostic_message': diagnostic_message,
            'energy_impact': energy_impact,
            'color_code': color_code
        }
        #result.insert_table_row('Economizer_RCx', dx_table)
        result.log(diagnostic_message, logging.INFO)
        result = insert_ecam_data(result, dx_table, ecam_data)
        result = self.clear_data(result)
        return result

    def clear_data(self, diagnostic_result):
        '''reinitialize class insufficient_oa data.'''
        self.damper_signal_values = []
        self.oa_temp_values = []
        self.ra_temp_values = []
        self.ma_temp_values = []
        self.fan_speed_values = []
        self.timestamp = []
        return diagnostic_result


class insufficient_oa_intake(object):
    ''' Air-side HVAC ventilation diagnostic.

    insufficient_oa_intake uses metered data from a controller or
    BAS to diagnose when an AHU/RTU is providing inadequate ventilation.
    '''

    def __init__(self, data_window, no_required_data,
                 ventilation_oaf_threshold, minimum_damper_setpoint,
                 insufficient_damper_threshold, desired_oaf):

        self.oa_temp_values = []
        self.ra_temp_values = []
        self.ma_temp_values = []
        self.damper_signal_values = []
        self.cool_call_values = []
        self.timestamp = []

        '''Application thresholds (Configurable)'''
        self.data_window = float(data_window)
        self.no_required_data = no_required_data

        self.ventilation_oaf_threshold = float(ventilation_oaf_threshold)
        self.insufficient_damper_threshold = float(
            insufficient_damper_threshold)
        self.minimum_damper_setpoint = float(minimum_damper_setpoint)
        self.desired_oaf = float(desired_oaf)

    def econ_alg5(self, diagnostic_result, oatemp, ratemp, matemp,
                  damper_signal, economizer_conditon, current_time, ecam_data):
        '''Check app. pre-quisites and assemble data set for analysis.'''
        self.oa_temp_values.append(oatemp)
        self.ra_temp_values.append(ratemp)
        self.ma_temp_values.append(matemp)
        self.damper_signal_values.append(damper_signal)

        self.timestamp.append(current_time)
        elapsed_time = ((self.timestamp[-1] - self.timestamp[0])
                        .total_seconds()/60)
        elapsed_time = elapsed_time if elapsed_time > 0 else 1.0

        if (elapsed_time >= self.data_window and
                len(self.timestamp) >= self.no_required_data):
            diagnostic_result = self.insufficient_oa(
                diagnostic_result, current_time, ecam_data)
        return diagnostic_result

    def insufficient_oa(self, result, current_time, ecam_data):
        '''If the detected problems(s) are
        consistent generate a fault message(s).
        '''
        oaf = [(m - r) / (o - r) for o, r, m in zip(self.oa_temp_values,
                                                    self.ra_temp_values,
                                                    self.ma_temp_values)]
        avg_oaf = sum(oaf) / len(oaf) * 100.0
        avg_damper_signal = (sum(
            self.damper_signal_values) / len(self.damper_signal_values))

        if avg_oaf < 0 or avg_oaf > 125.0:
            diagnostic_message = ('Inconclusive result, the OAF '
                                  'calculation led to an '
                                  'unexpected value: {oaf}'.
                                  format(oaf=avg_oaf))
            color_code = 'GREY'
            result.log(diagnostic_message, logging.INFO)
            dx_table = {
                'datetime': str(current_time),
                'diagnostic_name': ECON5,
                'diagnostic_message': diagnostic_message,
                'energy_impact': None,
                'color_code': color_code
            }
            #result.insert_table_row('Economizer_RCx', dx_table)
            result = insert_ecam_data(result, dx_table, ecam_data)
            result = self.clear_data(result)
            return result

        diagnostic_message = ''
        if (
                (self.minimum_damper_setpoint - avg_damper_signal) >
                self.insufficient_damper_threshold):
            diagnostic_message = ('Outdoor-air damper is '
                                  'significantly below the minimum '
                                  'configured damper position.')

            color_code = 'RED'
            dx_table = {
                'datetime': str(current_time),
                'diagnostic_name': ECON5,
                'diagnostic_message': diagnostic_message,
                'energy_impact': None,
                'color_code': color_code
            }
            result.log(diagnostic_message, logging.INFO)
            #result.insert_table_row('Economizer_RCx', dx_table)
            result = insert_ecam_data(result, dx_table, ecam_data)
            result = self.clear_data(result)
            return result

        if (self.desired_oaf - avg_oaf) > self.ventilation_oaf_threshold:
            diagnostic_message = ('Insufficient outdoor-air '
                                  'is being provided for '
                                  'ventilation.')
            color_code = 'RED'
            dx_table = {
                'datetime': str(current_time),
                'diagnostic_name': ECON5,
                'diagnostic_message': diagnostic_message,
                'energy_impact': None,
                'color_code': color_code
            }
        else:
            diagnostic_message = ('The calculated outdoor-air'
                                  'fraction was within acceptable '
                                  'limits.')
            color_code = 'GREEN'
            dx_table = {
                'datetime': str(current_time),
                'diagnostic_name': ECON5,
                'diagnostic_message': diagnostic_message,
                'energy_impact': None,
                'color_code': color_code
            }

        #result.insert_table_row('Economizer_RCx', dx_table)
        result.log(diagnostic_message, logging.INFO)
        result = insert_ecam_data(result, dx_table, ecam_data)
        Application.pre_msg_time = []
        Application.pre_requiste_messages = []
        result = self.clear_data(result)
        return result

    def clear_data(self, diagnostic_result):
        '''reinitialize class insufficient_oa data.'''
        self.damper_signal_values = []
        self.oa_temp_values = []
        self.ra_temp_values = []
        self.ma_temp_values = []
        self.timestamp = []
        return diagnostic_result<|MERGE_RESOLUTION|>--- conflicted
+++ resolved
@@ -90,7 +90,7 @@
     da_temp_name = 'da_temp'
     da_temp_setpoint_name = 'da_temp_setpoint'
     #TODO: temp set data_window=1 to test
-<<<<<<< HEAD
+
     def __init__(self, *args,
                  building_name=None, open_damper_time=5, low_supply_fan_threshold=15.0,
                  temp_damper_threshold=90.0,
@@ -108,29 +108,8 @@
                  c0_open_damper_threshold=90.0, c1_oaf_economizing_threshold=25.0,
                  c2_minimum_damper_setpoint=15.0, c3_excess_damper_threshold=20.0,
                  c4_desired_oaf=10.0, c5_excess_oaf_threshold=20.0,
-
+                 
                  d0_insufficient_damper_threshold=15.0, d1_ventilation_oaf_threshold=5.0,
-=======
-    def __init__(self, *args, building_name=None,
-                 economizer_type='DDB', econ_hl_temp=65.0,
-                 device_type='AHU', temp_deadband=1.0,
-                 data_window=1, no_required_data=20,
-                 open_damper_time=5, local_tz=1,
-                 low_supply_fan_threshold=20.0,
-                 mat_low_threshold=50.0, mat_high_threshold=90.0,
-                 oat_low_threshold=30.0, oat_high_threshold=100.0,
-                 rat_low_threshold=50.0, rat_high_threshold=90.0,
-                 temp_difference_threshold=4.0, oat_mat_check=5.0,
-                 open_damper_threshold=90.0, oaf_economizing_threshold=25.0,
-                 oaf_temperature_threshold=4.0,
-                 cooling_enabled_threshold=5.0,
-                 minimum_damper_setpoint=15.0, excess_damper_threshold=20.0,
-                 excess_oaf_threshold=20.0, desired_oaf=10.0,
-                 ventilation_oaf_threshold=5.0,
-                 insufficient_damper_threshold=15.0,
-                 temp_damper_threshold=90.0, rated_cfm=1000.0, eer=10.0,
-                 asensitivity=1,
->>>>>>> 438ec683
                  **kwargs):
         # initialize user configurable parameters.
         super().__init__(*args, **kwargs)
@@ -170,7 +149,6 @@
 
         self.low_supply_fan_threshold = float(low_supply_fan_threshold)
 
-<<<<<<< HEAD
         if a0_sensitivity == 0:
             # low sensitivity
             b0_temp_difference_threshold = 6
@@ -201,38 +179,6 @@
             c5_excess_oaf_threshold = 20
             d0_insufficient_damper_threshold = 0
             d1_ventilation_oaf_threshold = 10
-=======
-        if asensitivity == 0:
-            # low sensitivity
-            temp_difference_threshold = 6
-            open_damper_threshold = 60
-            oaf_economizing_threshold = 30
-            excess_damper_threshold = 40
-            excess_oaf_threshold = 50
-            insufficient_damper_threshold = 20
-            ventilation_oaf_threshold = 30
-            oat_mat_check = float(oat_mat_check) * 1.5
-        elif asensitivity == 1:
-            # Normal sensitivity
-            temp_difference_threshold = 4
-            open_damper_threshold = 40
-            oaf_economizing_threshold = 50
-            excess_damper_threshold = 20
-            excess_oaf_threshold = 30
-            insufficient_damper_threshold = 10
-            ventilation_oaf_threshold = 20
-            oat_mat_check = float(oat_mat_check)
-        elif asensitivity == 2:
-            # high sensitivity
-            temp_difference_threshold = 2
-            open_damper_threshold = 20
-            oaf_economizing_threshold = 70
-            excess_damper_threshold = 10
-            excess_oaf_threshold = 20
-            insufficient_damper_threshold = 0
-            ventilation_oaf_threshold = 10
-            oat_mat_check = float(oat_mat_check) * 0.5
->>>>>>> 438ec683
 
         # Pre-requisite messages
         self.pre_msg1 = ('Supply fan is off, current data will '
@@ -423,65 +369,18 @@
                              'be identified (%)', value_default=15.0),
             'd1_ventilation_oaf_threshold':
             ConfigDescriptor(float,
-<<<<<<< HEAD
                              'The value below the desired minimum outdoor-air fraction (percent) where a fault will be identified (%)',
                              value_default=5.0)
-=======
-                             'Required difference between OAT and '
-                             'RAT for accurate diagnostic ({drg}F)',
-                             value_default=5.0),
-            'device_type':
-            ConfigDescriptor(str,
-                             'Device type <RTU> or <AHU> (default=AHU)',
-                             value_default='AHU'),
-            'temp_difference_threshold':
-            ConfigDescriptor(float,
-                             'Threshold for detecting temperature sensor '
-                             'problems ({drg}F)'.format(drg=dgr_sym),
-                             value_default=4.0),
-            'oat_mat_check':
-            ConfigDescriptor(float,
-                             'Temperature threshold for OAT and MAT '
-                             'consistency check for times when the damper is '
-                             'near 100% open ({drg}F)'.format(drg=dgr_sym),
-                             value_default=5.0),
-            'temp_damper_threshold':
-            ConfigDescriptor(float,
-                             'Damper position to check for OAT/MAT '
-                             'consistency (%)',
-                             value_default=90.0),
-            'eer':
-            ConfigDescriptor(float,
-                             'AHU/RTU rated EER',
-                             value_default=10.0),
-            'asensitivity':
-            ConfigDescriptor(int,
-                             'Sensitivity: values can be 0 (low), '
-                             '1 (normal), 2 (high), 3 (custom). Setting values of 0, 1, or 2 will '
-                             'ignore other threshold values. Setting sensitivity to 3 (custom) '
-                             'allows you to enter your own values for all threshold values',
-                             value_default=1),
-            'local_tz':
-            ConfigDescriptor(int,
-                             "Integer corresponding to local timezone: [1: 'US/Pacific', 2: 'US/Mountain', 3: 'US/Central', 4: 'US/Eastern']",
-                             value_default=1)
->>>>>>> 438ec683
             }
 
     @classmethod
     def get_self_descriptor(cls):
-<<<<<<< HEAD
         name = 'AIRCx for Economizer HVAC Systems'
         desc = 'Automated Retro-commisioning Diagnostics for HVAC Economizer Systems'
-        return Descriptor(name=name, description=desc)
-=======
-        name = 'Auto-RCx for Economizer HVAC Systems'
-        desc = 'Automated Retro-commisioning for HVAC Economizer Systems'
         note = 'Sensitivity: values can be 0 (low), ' \
                '1 (normal), 2 (high), 3 (custom). Setting values of 0, 1, or 2 will ' \
                'ignore other threshold values.'
-        return Descriptor(name=name, description=desc, note=note)
->>>>>>> 438ec683
+        return Descriptor(name=name, description=desc)
 
     @classmethod
     def required_input(cls):
