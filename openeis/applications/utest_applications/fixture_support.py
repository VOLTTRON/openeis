--- conflicted
+++ resolved
@@ -45,30 +45,7 @@
     database, returns it'''
     return models.Project.objects.create(owner=active_user, name='Test Project')
 
-<<<<<<< HEAD
-=======
-def build_config_parser(app_name, dataset_id, sensormap_id):
-    '''
-    This function creates a config parser with the specified dataset and
-    sensormap_id. 
-    '''
-    config = ConfigParser()
-    
-    config.add_section("global_settings")
-    config.set("global_settings", 'application', app_name)
-    config.set("global_settings", 'dataset_id', str(dataset_id))
-    config.set("global_settings", 'sensormap_id', str(sensormap_id))
-    
-    config.add_section("application_config")
-    config.set('application_config', 'building_sq_ft', '3000')
-    config.set('application_config', 'building_name', '"bldg90"')
-    
-    config.add_section('inputs')
     config.set('inputs', 'load', 'lbnl/bldg90/WholeBuildingPower')
-    
-    return config
-
->>>>>>> e12037eb
 def create_data_file(name_or_full_path, **kwargs):
     '''Creates a data file object from the passed name_or_full_path.  
     
