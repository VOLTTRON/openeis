--- conflicted
+++ resolved
@@ -282,20 +282,13 @@
         self.out.insert_row("Daily_Summary_Table", {
             "Metric": "Load Variability",
             "value": "{:.2f}".format(load_variability),
-<<<<<<< HEAD
-            "description":"This metric is used to understand regularity of operations,\
-                           and the likelihood of consistency in the building’s demand \
-                           responsiveness. It gives a coefficient of variation that\
-                           ranges from 0 to 1, which can be interpreted based on rule of thumb\
-                           guidelines. For example, variability above 0.15 is generally \
-                           considered high for commercial buildings."
-=======
+
             "description":"This metric is used to understand regularity of operations, "  \
                 "and the likelihood of consistency in the building’s demand responsiveness. "  \
                 "It gives a coefficient of variation that ranges from 0 to 1. "  \
                 "This coefficient can be interpreted based on general guidelines. "  \
                 "For example, variability above 0.15 is generally considered high for commercial buildings."
->>>>>>> 4ddeab4c
+
             })
         # TODO: Looks like peakLoadIntensity is exactly the same as the "load max intensity"
         # reported above (only the text description differs).  Check, and remove if duplicate.
