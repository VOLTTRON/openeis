--- conflicted
+++ resolved
@@ -39,18 +39,11 @@
         #Called by UI
         #also matches parameters
         return {
-<<<<<<< HEAD
                     "building_sq_ft": ConfigDescriptor(float, "Square footage",\
                             minimum=200),
                     "building_name": ConfigDescriptor(str, "Building Name",\
                             optional=True)
                }
-=======
-                    "building_sq_ft": ConfigDescriptor(float, "Square footage", value_min=200),
-                    "building_name": ConfigDescriptor(str, "Building Name", optional=True)
-                }
->>>>>>> 71c78cc7
-
 
     @classmethod
     def required_input(cls):
@@ -91,13 +84,8 @@
         """Describe how to present output to user
         Display this viz with these columns from this table
 
-<<<<<<< HEAD
-
         display elements is a list of display objects specifying viz and columns
-=======
-        display_elements is a list of display objects specifying viz and columns
->>>>>>> 71c78cc7
-        for that viz
+       for that viz
         """
         display_elements = []
 
